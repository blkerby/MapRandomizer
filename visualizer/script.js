<<<<<<< HEAD
=======
const offsets = { 
	"Morph Ball Room: Left Item": [2, 2],
	"Morph Ball Room: Right Item": [4, 2],
	"Cathedral: Hidden Item": [2, 1],
	"The Precious Room: Top Right Hidden Item": [1, 0],
	"Mama Turtle Room: Hidden Right Item": [2, 1],
	"Mama Turtle Room: Top Item": [1, 0],
	"Brinstar Reserve Tank Room: Middle Visible Item": [0.75, 0],
	"Brinstar Reserve Tank Room: Right Hidden Item": [1.25, 0],
	"Brinstar Reserve Tank Room: Chozo Item": [0, 0],
	"Lower Norfair Fireflea Room: Firefleas Item": [2, 5],
	"Main Street: Morph Tunnel Item": [1, 2],
	"Main Street: Speed Blocked Item": [0, 3],
	"Gauntlet Energy Tank Room: Item": [5, 0],
	"Wrecked Ship Main Shaft: Item": [0, 5],
	"Pseudo Plasma Spark Room: Hidden Item": [2, 2],
	"Assembly Line: Item": [2, 0],
	"Warehouse Kihunter Room: Hidden Item": [2, 0],
	"Billy Mays Room: Pedestal Item": [0.25, 0],
	"Billy Mays Room: Hidden Item": [-0.25, 0],
	"Norfair Reserve Tank Room: Hidden Platform Item": [0.5, 0],
	"Green Hill Zone: Item (Through the Pipe)": [3, 1],
	"Crocomire's Room: Item": [7, 0],
	"Blue Brinstar Energy Tank Room: Hidden Ceiling Item": [1, 2],
	"Blue Brinstar Energy Tank Room: Right Item": [2, 2],
	"Three Musketeers' Room: Hidden Item": [0, 2],
	"Alpha Power Bomb Room: Chozo Item": [1, 0],
	"Alpha Power Bomb Room: Hidden Left Item": [0, 0],
	"Aqueduct: Top Right Right Item": [5, 0],
	"Aqueduct: Top Right Left Item": [4, 0],
	"Screw Attack Room: Item": [0, 2],
	"Bubble Mountain: Bottom Right Item": [1, 3],
	"Watering Hole: Left Item": [-0.25, 2],
	"Watering Hole: Right Item": [0.25, 2],
	"Speed Booster Hall: Hidden Item": [11, 1],
	"West Sand Hole: Top Left - Right Item": [0.25, 0],
	"West Sand Hole: Top Left - Left Item": [-0.25, 0],
	"East Sand Hole: Top Left Item": [0, 0],
	"East Sand Hole: Right Item": [1, 1],
	"Post Crocomire Missile Room: Item": [3, 0],
	"Double Chamber: Item": [1, 0],
	"Beta Power Bomb Room: Item": [0, 1],
	"West Ocean: Bottom Left Underwater Item": [0, 5],
	"West Ocean: Left Morph Maze Item": [0, 2],
	"West Ocean: Top Hidden Item (Above Trippers)": [1, 0],
	"Early Supers Room: Lower Item": [1, 1],
	"Early Supers Room: Top Left Item": [0, 0],
	"Plasma Room: Item": [1, 2],
	"Green Pirates Shaft: Left Item": [-0.25, 1],
	"Green Pirates Shaft: Right Item": [0.25, 1],
	"Spring Ball Room: Item": [1, 1],
	"Pink Brinstar Power Bomb Room: Item": [0, 1],
	"Pit Room: Item": [0, 1],
	"Mickey Mouse Room: Item": [2, 1],
	"Grapple Beam Room: Item": [0, 2],
	"Golden Torizo's Room: Hidden Right Item": [1, 0],
	"Golden Torizo's Room: Top Left Item": [0, 0],
	"Wrecked Ship East Super Room: Item (Behind the Bomb Wall)": [3, 0],
	"Botwoon Energy Tank Room: Item": [3, 0],
	"Terminator Room: Item": [0, 2],
	"Post Crocomire Jump Room: Item": [4, 0],
	"Green Bubbles Missile Room: Item": [1, 0],
	"Lower Norfair Spring Ball Maze Room: Item": [2, 0],
	"Crateria Power Bomb Room: Item": [1, 0],
	"Green Brinstar Main Shaft: Right Etecoon Shaft - Item": [3, 7],
	"Crateria Super Room: Item": [3, 0],
	"Spore Spawn Super Room: Item": [1, 8],
	"Hi Jump Energy Tank Room: Top Right Item": [1, 0],
	"Hi Jump Energy Tank Room: Top Left Item": [0, 0],
	"Big Pink: Top Item (Above Hopper Pit)": [2, 3],
	"Big Pink: Middle Item": [2, 6],
	"Big Pink: Bottom Chozo Item": [2, 7],
	"Bowling Alley: Bottom Chozo Item": [3, 2],
	"Bowling Alley: Top Right Item": [5, 0],
};
let item_plm = {
	"ETank": 0,
	"Missile": 1,
	"Super": 2,
	"PowerBomb": 3,
	"Bombs": 4,
	"Charge": 5,
	"Ice": 6,
	"HiJump": 7,
	"SpeedBooster": 8,
	"Wave": 9,
	"Spazer": 10,
	"SpringBall": 11,
	"Varia": 12,
	"Gravity": 13,
	"XRayScope": 14,
	"Plasma": 15,
	"Grapple": 16,
	"SpaceJump": 17,
	"ScrewAttack": 18,
	"Morph": 19,
	"ReserveTank": 20,
	"WallJump": 21,
};
let item_rank = {
	"Varia": 1,
	"Gravity": 2,
	"Morph": 3,
	"SpaceJump": 4,
	"ScrewAttack": 5,
	"WallJump": 6,
	"Bombs": 7,
	"HiJump": 8,
	"SpeedBooster": 9,
	"SpringBall": 10,
	"Grapple": 11,
	"XRayScope": 12,
	"Charge": 13,
	"Ice": 14,
	"Wave": 15,
	"Spazer": 16,
	"Plasma": 17,
	"ETank": 18,
	"ReserveTank": 19,
	"Super": 20,
	"PowerBomb": 21,
	"Missile": 22,
}
let roomFlags = {
	"Bomb Torizo Room": ["f_DefeatedBombTorizo", "Defeat Bomb Torizo"],
	"Botwoon's Room": ["f_DefeatedBotwoon", "Defeat Botwoon"],
	"Crocomire's Room": ["f_DefeatedCrocomire", "Defeat Crocomire"],
	"Draygon's Room": ["f_DefeatedDraygon", "Defeat Draygon"],
	"Golden Torizo's Room": ["f_DefeatedGoldenTorizo", "Defeat Golden Torizo"],
	"Kraid Room": ["f_DefeatedKraid", "Defeat Kraid"],
	"Mother Brain Room": ["f_DefeatedMotherBrain", "Defeat Mother Brain"],
	"Phantoon's Room": ["f_DefeatedPhantoon", "Defeat Phantoon"],
	"Ridley's Room": ["f_DefeatedRidley", "Defeat Ridley"],
	"Spore Spawn Room": ["f_DefeatedSporeSpawn", "Defeat Spore Spawn"],
	"Metroid Room 1": ["f_KilledMetroidRoom1", "Clear Metroid Room 1"],
	"Metroid Room 2": ["f_KilledMetroidRoom2", "Clear Metroid Room 2"],
	"Metroid Room 3": ["f_KilledMetroidRoom3", "Clear Metroid Room 3"],
	"Metroid Room 4": ["f_KilledMetroidRoom4", "Clear Metroid Room 4"],
	"Glass Tunnel": ["f_MaridiaTubeBroken", "Break Maridia Tube"],
	"Shaktool Room": ["f_ShaktoolDoneDigging", "Clear Shaktool Room"],
	"Acid Statue Room": ["f_UsedAcidChozoStatue", "Use Acid Statue"],
	"Bowling Alley": ["f_UsedBowlingStatue", "Use Bowling Statue"],
	"Pit Room": ["f_ClearedPitRoom", "Clear Pit Room"],
	"Baby Kraid Room": ["f_ClearedBabyKraidRoom", "Clear Baby Kraid Room"],
	"Plasma Room": ["f_ClearedPlasmaRoom", "Clear Plasma Room"],
	"Metal Pirates Room": ["f_ClearedMetalPiratesRoom", "Clear Metal Pirates Room"],
	"Parlor And Alcatraz": ["f_ZebesAwake", "Awaken Zebes"],
	"Climb": ["f_ZebesAwake", "Awaken Zebes"],
	"Construction Zone": ["f_ZebesAwake", "Awaken Zebes"],
	"The Final Missile": ["f_ZebesAwake", "Awaken Zebes"],
	"Morph Ball Room": ["f_ZebesAwake", "Awaken Zebes"],
	"Blue Brinstar Energy Tank Room": ["f_ZebesAwake", "Awaken Zebes"],
};

>>>>>>> 7e8d7c2e
function lookupOffset(room, node) {
	key = room + ": " + node
	return offsets[key];
}
function flagn(f) {
	return 2**fenum.indexOf(f);
}

fetch(`../spoiler.json`).then(c => c.json()).then(c => {
	// generate map
	let map = new Array(72 * 72).fill(-1);
	for (let i in c.all_rooms) {
		let v = c.all_rooms[i];
		for (let y = 0; y < v.map.length; y++) {
			for (let x = 0; x < v.map[y].length; x++) {
				if (v.map[y][x] != 0) {
					map[(v.coords[1] + y) * 72 + (v.coords[0] + x)] = +i;
				}
			}
		}
	}
	let step_limit = null;
	let icon = id => {
		let el = document.createElement("span");
		el.className = "ui-icon";
		el.style.backgroundPositionX = `-${id * 16}px`;
		return el;
	}
	let update_selected = () => {
		if (document.getElementById(`step-null`) !== null) {
			document.getElementById(`step-null`).classList.remove("selected");
			for (let i of c.summary) {
				document.getElementById(`step-${i.step}`).classList.remove("selected");
			}
			document.getElementById(`step-${step_limit}`).classList.add("selected");
		}
	}
	let show_overview = () => {
		let si = document.getElementById("sidebar-info");
		si.innerHTML = "";
		let seen = new Set();
		for (let i in c.summary) {
			let step_div = document.createElement("div");
			step_div.id = `step-${c.summary[i].step}`;
			step_div.className = "step-panel";
			step_div.onclick = () => {
				gen_obscurity(c.summary[i].step);
			}

			let step_number = document.createElement("span");
			step_number.className = "step-number";
			if (i == c.summary.length - 1 && c.summary[i].items.length == 0) {
				step_number.className = "step-whole-map";
				step_number.innerHTML = `FINAL MAP`;
			} else {
				step_number.innerHTML = `${c.summary[i].step}`;
			}
			step_div.appendChild(step_number);

			let items = c.details[i].items;
			let sortedItemIdxs = Array.from(items.keys()).sort((a, b) => item_rank[items[a].item] - item_rank[items[b].item]);
			let first = true;
			for (item_idx of sortedItemIdxs) {
				let j = items[item_idx];
				if (!seen.has(j.item)) {
					let el = icon(item_plm[j.item]);
					el.className = "ui-icon-hoverable";
					el.onclick = ev => {
						show_item_details(j.item, j.location, i, j);
					}
					step_div.appendChild(el);

					if (first) {
						step_div.ondblclick = () => {
							show_item_details(j.item, j.location, i, j);
						}
					}
					first = false;

					seen.add(j.item);
				}
			}
			if (first && sortedItemIdxs.length > 0) {
				let j = items[sortedItemIdxs[0]];
				step_div.ondblclick = () => {
					show_item_details(j.item, j.location, i, j);
				}
			}
			si.appendChild(step_div);
		}

		step_div = document.createElement("div");
		step_div.id = `step-null`;
		step_div.className = "step-panel";
		step_div.onclick = () => gen_obscurity(null);

		step_number = document.createElement("span");
		step_number.className = "step-whole-map";
		step_number.innerHTML = 'WHOLE MAP';
		help_button = document.createElement("i");
		help_button.className = "bi bi-question-circle-fill help-button";
		help_button.setAttribute("data-bs-theme", "dark");
		help_button.style = "margin-left:auto;";
		help_button.onclick = (e) => {
			document.getElementById("msg-wrap").style.display = "flex";
			e.stopPropagation();
		}
		// help_button.onmouseup = () => {
		// 	return true;
		// }
		// help_button.onclick = () => {
		// 	return false;
		// }
		step_div.appendChild(step_number);
		step_div.appendChild(help_button);

		si.appendChild(step_div);
		update_selected();
	}
	show_overview();
	window.gen_obscurity = (sl) => {
		step_limit = sl;
		update_selected();

		// generate obscurity overlay
		let ov = document.getElementById("obscure-overlay");
		let ctx = ov.getContext("2d");
		let img = ctx.createImageData(72, 72);

		if (step_limit === null) {
			ctx.putImageData(img, 0, 0);
			return;
		}
		for (let i = 0; i < 72 * 72; i++) {
			img.data[i * 4 + 3] = 0xD8; // mostly opaque
		}
		for (let v of c.all_rooms) {
			for (let y = 0; y < v.map.length; y++) {
				for (let x = 0; x < v.map[y].length; x++) {
					if (v.map[y][x] == 1) {
						let addr = (v.coords[1] + y) * 72 + (v.coords[0] + x);
						if (v.map_bireachable_step[y][x] < step_limit) {
							img.data[addr * 4 + 3] = 0x00; // transparent
						} else if (v.map_reachable_step[y][x] < step_limit) {
							img.data[addr * 4 + 3] = 0x7F; // semiopaque
						} else {
							img.data[addr * 4 + 3] = 0xD8; // mostly opaque
						}
					}
				}
			}
		}
		ctx.putImageData(img, 0, 0);
	}
	gen_obscurity(null);

	let el = document.getElementById("room-info");

<<<<<<< HEAD
	let dragged = false, dragging = false;
	var scale = 1, page_x = 0, page_y = 0;
	let m = document.getElementById("map");
=======
	let dragged = false;
	var scale = 1, page_x = 0, page_y = 0, dm = 0;
	let m = document.getElementById("map");
	let evCache = [];
	let odist = -1;
>>>>>>> 7e8d7c2e
	function transfo() {
		document.getElementById("zoom").style.transform =
		`translate(${page_x}px, ${page_y}px) scale(${scale})`;
	}
	function hover(ev) {
		let x = ((ev.offsetX / 24) | 0) - 1;
		let y = ((ev.offsetY / 24) | 0) - 1;
		if (x >= 0 && x < 72 && y >= 0 && y < 72) {
			let tile = map[y * 72 + x];
			if (tile >= 0) {
				el.innerText = c.all_rooms[tile].room;
				el.dataset.roomId = c.all_rooms[tile].room_id;
				el.style.left = ev.offsetX + 16 + "px";
				el.style.top = ev.offsetY + "px";
				el.classList.remove("hidden");
				return;
			}
		}
		el.classList.add("hidden")
		el.innerText = "";
	}
	function click() {
		if (el.innerText in roomFlags) {
			let flagPair = roomFlags[el.innerText];
			let flagName = flagPair[0];
			showFlag(c.details, flagName);
			if (el.innerText == "Mother Brain Room") {
				let path = "";
				for (let i of c.escape.animals_route ?? []) {
					for (let k of [i.from, i.to]) {
						let x = k.x * 24 + 24 + 12;
						let y = k.y * 24 + 24 + 12;
						path += `${path == "" ? "M" : "L"}${x} ${y} `;
					}
				}
				for (let i of c.escape.ship_route) {
					for (let k of [i.from, i.to]) {
						let x = k.x * 24 + 24 + 12;
						let y = k.y * 24 + 24 + 12;
						path += `${path == "" ? "M" : "L"}${x} ${y} `;
					}
				}
				document.getElementById("path-overlay").innerHTML += `<path d="${path}" stroke="black" fill="none" stroke-linejoin="round" stroke-width="4"/>`
				document.getElementById("path-overlay").innerHTML += `<path d="${path}" stroke="cyan" fill="none" stroke-linejoin="round" stroke-width="2"/>`
			}
		} else {
			if (!dragged) {
				// deselect
				show_overview();
				document.getElementById("path-overlay").innerHTML = ""
			}
		}
	}
	function dblclick() {
		if (!el.classList.contains("hidden")) {
			window.open("/logic/room/" + el.dataset.roomId);
		}
	}
<<<<<<< HEAD
	m.onpointerdown = ev => {
		ev.preventDefault();
		dragging = true;
		dragged = false;
	}
	let fclick = true, timer = null;
	m.onpointerup = ev => {
		ev.preventDefault();
		dragging = false;
		dragged = false;
		if (dragged && ev.pointerType == "mouse")
			el.classList.add("hidden");
		else
		{
			if (fclick) {
				click();
=======
	function zm(x, y, delta) {
		const scaleOld = scale;
		var z = document.getElementById("zoom");

		scale *= 1.0 - delta * 0.0005;
		scale = Math.min(Math.max(0.25, scale), 100);

		var xorg = x - page_x - z.offsetWidth/2;
		var yorg = y - page_y - z.offsetHeight/2;

		var xnew = xorg / scaleOld;
		var ynew = yorg / scaleOld;
		
		xnew *= scale;
		ynew *= scale;

		var xdiff = xorg -xnew;
		var ydiff = yorg -ynew;

		page_x += xdiff;
		page_y += ydiff;

		transfo();
	}
	function up(ev) {
		if (dragged)
			el.classList.add("hidden");
		
		evCache.splice(evCache.findIndex((cached) => cached.pointerID == ev.pointerID), 1)
		dragged = false;
	}
	m.onpointerdown = ev => {
		if (ev.button != 0)
			return;

		ev.preventDefault();
		evCache.push(ev);
		dragged = false;
		dm = 0;
		if (evCache.length == 2) {
			let dx = Math.abs(evCache[0].x-evCache[1].x);
			let dy = Math.abs(evCache[0].y-evCache[1].y);
			odist = Math.sqrt(dx**2+dy**2);
		}
	}
	let fclick = true, timer = null;
	m.onpointerup = ev => {
		if (ev.button != 0)
			return;
		else
			ev.preventDefault();
		
		if (evCache.length == 1) {
			let oldroom = el.innerText;
			hover(ev);
			click();
			if (fclick) {
>>>>>>> 7e8d7c2e
				timer = setTimeout(function (){
					fclick = true;
				}, 500);
				fclick = false;
<<<<<<< HEAD
			} else {
				fclick = true;
				if (timer)
					clearTimeout(timer);
				let oldroom = el.innerText;
				hover(ev);
=======
			} else {	
				fclick = true;
				if (timer)
					clearTimeout(timer);
>>>>>>> 7e8d7c2e
				if (oldroom == el.innerText)
					dblclick();
			}
		}
<<<<<<< HEAD
		
	}
	m.onpointerleave = ev => {
		ev.preventDefault();
		dragging = false;
		dragged = false;
		if (ev.pointerType == "mouse")
			el.classList.add("hidden");
	}
	m.onpointermove = ev => {
		ev.preventDefault();
		if (dragging) {
			dragged = true;
			page_x += ev.movementX;
			page_y += ev.movementY;
			transfo();
			if (ev.pointerType != "mouse")
				hover(ev);
		} else {
=======
		up(ev);
	}
	document.body.onpointerleave = ev => {
		up(ev);
	}
	document.body.onpointerup = ev => {
		if (ev.button != 0)
			return;
		else
			ev.preventDefault();
		up(ev);
	}
	m.onpointermove = ev => {
		ev.preventDefault();
		if (evCache.length == 2) {
			if (ev.button == 0)
				return;
			var dx = Math.abs(evCache[0].x - evCache[1].x);
			var dy = Math.abs(evCache[0].y - evCache[1].y);
			var dist = Math.sqrt(dx**2 + dy**2);
			var delta = odist-dist;
			let i = evCache.findIndex((e) => e.pointerId == ev.pointerId);
			evCache[i] = ev;
			zm((evCache[0].x+evCache[1].x)/2, (evCache[0].y+evCache[1].y)/2,delta*2);
			odist = dist;
		} else if (evCache.length == 1) {
			dm += Math.abs(ev.x - evCache[0].x);
			dm += Math.abs(ev.y - evCache[0].y);
			if (dm > 3)
				dragged = true;
			page_x += ev.x - evCache[0].x;
			page_y += ev.y - evCache[0].y;
			evCache[0] = ev;
			transfo();
		} else if (evCache.length == 0) {
>>>>>>> 7e8d7c2e
			// mouse only.
			hover(ev);
		}
	}
<<<<<<< HEAD

	m.onwheel = ev => {
		const scaleOld = scale;
		var z = document.getElementById("zoom");

		scale *= 1.0 - ev.deltaY * 0.0005;
		scale = Math.min(Math.max(0.25, scale), 100);

		var xorg = ev.x - page_x - z.offsetWidth/2;
		var yorg = ev.y - page_y - z.offsetHeight/2;

		var xnew = xorg / scaleOld;
		var ynew = yorg / scaleOld;
		
		xnew *= scale;
		ynew *= scale;

		var xdiff = xorg -xnew;
		var ydiff = yorg -ynew;

		page_x += xdiff;
		page_y += ydiff;

		transfo();
=======
	m.onwheel = ev => {
		zm(ev.x, ev.y, ev.deltaY);
>>>>>>> 7e8d7c2e
	}
	let createDiv = (html) => {
		const div = document.createElement('div');
		div.innerHTML = html;
		return div;
	};
	let createHtmlElement = (html) => {
		const template = document.createElement('template');
		template.innerHTML = html;
		return template.content.firstChild;
	};
	let show_item_details = (item_name, loc, i, j) => {
		if (j !== null) {
			let path = "";
			for (let k of j.return_route) {
				if (k.coords) {
					let x = k.coords[0] * 24 + 24 + 12;
					let y = k.coords[1] * 24 + 24 + 12;
					path += `${path == "" ? "M" : "L"}${x} ${y} `;
				}
			}
			document.getElementById("path-overlay").innerHTML = `<path d="${path}" stroke="black" fill="none" stroke-linejoin="round" stroke-width="4"/>`
			document.getElementById("path-overlay").innerHTML += `<path d="${path}" stroke="yellow" fill="none" stroke-linejoin="round" stroke-width="2"/>`
			path = "";
			for (let k of j.obtain_route) {
				if (k.coords) {
					let x = k.coords[0] * 24 + 24 + 12;
					let y = k.coords[1] * 24 + 24 + 12;
					path += `${path == "" ? "M" : "L"}${x} ${y} `;
				}
			}
			document.getElementById("path-overlay").innerHTML += `<path d="${path}" stroke="black" fill="none" stroke-linejoin="round" stroke-width="4"/>`
			document.getElementById("path-overlay").innerHTML += `<path d="${path}" stroke="white" fill="none" stroke-linejoin="round" stroke-width="2"/>`
		}
		let si = document.getElementById("sidebar-info");
		si.scrollTop = 0;
		si.innerHTML = "";
		if (j !== null) {
			step_limit = c.details[i].step;
			let title = document.createElement("div");
			title.className = "sidebar-title";
			title.innerHTML = `STEP ${step_limit}`;
			si.appendChild(title);
		}

		if (j !== null) {
			gen_obscurity(step_limit);

			let previous_header = document.createElement("div");
			previous_header.className = "category";
			previous_header.innerHTML = "PREVIOUSLY COLLECTIBLE";
			si.appendChild(previous_header);

			let ss = c.details[i].start_state;
			for (let f of ss.flags){
				console.log(f)
				let e = document.createElement("img");
				if (f.includes("f_KilledMetroidRoom"))
					e.src = "f_KilledMetroidRoom";
				else 
					e.src = f + ".png";

				e.style.height = "16px";
				e.onclick = ev => {
					showFlag(c.details, f);
				}
				si.appendChild(e);
			}
			let item_list = document.createElement("div");
			item_list.className = "item-list";
			let s = [ss.max_missiles, ss.max_supers, ss.max_power_bombs, Math.floor(ss.max_energy / 100), ss.max_reserves / 100];
			let ic = [1, 2, 3, 0, 20];
			for (let i in s) {
				if (s[i] > 0) {
					item_list.appendChild(icon(ic[i]));
					let count = document.createElement("span");
					count.innerHTML = s[i] + " ";
					item_list.appendChild(count);
				}
			}
			for (let i of ss.items) {
				if (i == "Nothing") { continue; }
				if (!ic.includes(item_plm[i])) {
					item_list.appendChild(icon(item_plm[i]));
				}
			}
			si.appendChild(item_list);

			let collectible_header = document.createElement("div");
			collectible_header.className = "category";
			collectible_header.innerHTML = "COLLECTIBLE ON THIS STEP";
			si.appendChild(collectible_header);

			for (let x of c.summary[i].flags) {
				let f = x.flag;
				console.log(x, f)
				let e = document.createElement("img");
				if (f.includes("f_KilledMetroidRoom"))
					e.src = "f_KilledMetroidRoom";
				else 
					e.src = f + ".png";

				e.style.height = "16px";
				e.onclick = ev => {
					showFlag(c.details, f);
				}
				si.appendChild(e);
			}

			item_list = document.createElement("div");
			item_list.className = "item-list";
			let items = c.details[i].items;
			sortedItemIdxs = Array.from(items.keys()).sort((a, b) => item_rank[items[a].item] - item_rank[items[b].item]);
			for (item_idx of sortedItemIdxs) {
				let item = items[item_idx];
				let icon_el = icon(item_plm[item.item]);
				icon_el.className = "ui-icon-hoverable";
				icon_el.onclick = ev => {
					show_item_details(item.item, item.location, i, item);
				}
				if (item == j) {
					icon_el.classList.add("selected")
				}
				item_list.appendChild(icon_el);
			}
			si.appendChild(item_list);
			
		}

		let item_info = document.createElement("div");
		let item_difficulty = "";
		if (j !== null && j.difficulty !== null && j.difficulty !== undefined) {
			item_difficulty = ` (${j.difficulty})`
		}
		item_info.appendChild(createHtmlElement(`<div class="sidebar-item-name">${item_name}${item_difficulty}</div>`));
		item_info.appendChild(createHtmlElement(`<div class="category">LOCATION</div>`));
		item_info.appendChild(createDiv(`${loc.room}: ${loc.node}<br><small>${loc.area}</small>`));
		if (j !== null) {
			let ss = c.details[i].start_state;
			item_info.appendChild(createHtmlElement(`<div class="category">OBTAIN ROUTE</div>`));
			let lastRoom = null;
			let lastNode = null;
			for (let k of j.obtain_route) {
				let strat_url = `/logic/room/${k.room_id}/${k.from_node_id}/${k.to_node_id}/${k.strat_id}`;
				let nodeStr;
				if (k.strat_id !== null) {
					nodeStr = `<a style="text-decoration:none" href="${strat_url}">${k.room}: ${k.node}</a><br>`;
				} else {
					nodeStr = `${k.room}: ${k.node}<br>`;
				}
				if (k.room != lastRoom || k.node != lastNode || k.strat_id !== null) {
					item_info.appendChild(createDiv(nodeStr));
					lastRoom = k.room;
					lastNode = k.node;
				}
				let out = "";
				if (!k.strat_name.startsWith("Base ") && k.strat_name != "Base" && k.strat_name != "Leave Normally") {
					if (k.strat_notes) {
						let title = "";
						for (let i of k.strat_notes) {
							title += `${i} `;
						}
						out += `Strat: <a href=${strat_url}><abbr title="${title}">${k.strat_name}</abbr></a><br>`;
					} else {
						out += `Strat: <a href=${strat_url}>${k.strat_name}</a><br>`;
					}
				}
				if (k.energy_used !== undefined) {
					out += `Energy remaining: ${ss.max_energy - k.energy_used}<br>`;
				}
				if (k.reserves_used !== undefined) {
					out += `Reserves remaining: ${ss.max_reserves - k.reserves_used}<br>`;
				}
				if (k.missiles_used !== undefined) {
					out += `Missiles remaining: ${ss.max_missiles - k.missiles_used}<br>`;
				}
				if (k.supers_used !== undefined) {
					out += `Supers remaining: ${ss.max_supers - k.supers_used}<br>`;
				}
				if (k.power_bombs_used !== undefined) {
					out += `PBs remaining: ${ss.max_power_bombs - k.power_bombs_used}<br>`;
				}
				if (out != "") {
					item_info.appendChild(createDiv(`<small>${out}</small>`));
				}
				if (k.relevant_flags) {
					let flagContainer = document.createElement("small");
					let flagSpan0 = document.createElement("span");
					flagSpan0.innerText = "Relevant flags: ";
					flagContainer.appendChild(flagSpan0);
					for (let f in k.relevant_flags) {
						if (f != 0) {
							let flagSeparator = document.createElement("span");
							flagSeparator.innerText = ", ";
							flagContainer.appendChild(flagSeparator);
						}
						let flagA = document.createElement("a");
						let flagSpan = document.createElement("span");
						flagSpan.innerText = k.relevant_flags[f];
						flagA.appendChild(flagSpan);
						flagA.href = "#";
						flagA.onclick = function () {
							showFlag(c.details, k.relevant_flags[f]);
						};
						flagContainer.appendChild(flagA);
					}
					flagContainer.appendChild(document.createElement("br"));
					item_info.appendChild(flagContainer);
				}
			}
			item_info.appendChild(createHtmlElement(`<div class="category">RETURN ROUTE</div>`));
			lastRoom = null;
			lastNode = null;
			for (let k of j.return_route) {
				let out = "";
				if (k.energy_used !== undefined) {
					out += `Energy still needed: ${k.energy_used + 1}<br>`;
				}
				if (k.reserves_used !== undefined) {
					out += `Reserves still needed: ${k.reserves_used}<br>`;
				}
				if (k.missiles_used !== undefined) {
					out += `Missiles still needed: ${k.missiles_used}<br>`;
				}
				if (k.supers_used !== undefined) {
					out += `Supers still needed: ${k.supers_used}<br>`;
				}
				if (k.power_bombs_used !== undefined) {
					out += `PBs still needed: ${k.power_bombs_used}<br>`;
				}
				if (out != "") {
					item_info.appendChild(createHtmlElement(`<small>${out}</small>`));
				}

				let strat_url = `/logic/room/${k.room_id}/${k.from_node_id}/${k.to_node_id}/${k.strat_id}`;
				let nodeStr;
				if (k.strat_id !== null) {
					nodeStr = `<a style="text-decoration:none" href="${strat_url}">${k.room}: ${k.node}</a><br>`;
				} else {
					nodeStr = `${k.room}: ${k.node}<br>`;
				}
				if (k.room != lastRoom || k.node != lastNode || k.strat_id !== null) {
					item_info.appendChild(createDiv(nodeStr));
					lastRoom = k.room;
					lastNode = k.node;
				}
				out = "";
				if (!k.strat_name.startsWith("Base ") && k.strat_name != "Base" && k.strat_name != "Leave Normally") {
					if (k.strat_notes) {
						let title = "";
						for (let i of k.strat_notes) {
							title += `${i} `;
						}
						out += `Strat: <a href=${strat_url}><abbr title="${title}">${k.strat_name}</abbr></a><br>`;
					} else {
						out += `Strat: <a href=${strat_url}>${k.strat_name}</a><br>`;
					}
				}
				if (out != "") {
					item_info.appendChild(createHtmlElement(`<small>${out}</small>`));
				}
				if (k.relevant_flags) {
					let flagContainer = document.createElement("small");
					let flagSpan0 = document.createElement("span");
					flagSpan0.innerText = "Relevant flags: ";
					flagContainer.appendChild(flagSpan0);
					for (let f in k.relevant_flags) {
						if (f != 0) {
							let flagSeparator = document.createElement("span");
							flagSeparator.innerText = ", ";
							flagContainer.appendChild(flagSeparator);
						}
						let flagA = document.createElement("a");
						let flagSpan = document.createElement("span");
						flagSpan.innerText = k.relevant_flags[f];
						flagA.appendChild(flagSpan);
						flagA.href = "#";
						flagA.onclick = function () {
							showFlag(c.details, k.relevant_flags[f]);
						};
						flagContainer.appendChild(flagA);
					}
					flagContainer.appendChild(document.createElement("br"));
					item_info.appendChild(flagContainer);
				}
			}
		}
		si.appendChild(item_info);
	}
	function showFlag(details, flagName) {
		for (let stepNum in details) {
			let stepData = details[stepNum];
			for (let flagData of stepData.flags) {
				if (flagData.flag == flagName) {
					show_item_details(flagName, flagData.location, stepNum, flagData);
				}
			}
		}
	}

	// starting spot
	let sr = null, startoffset = [], e = null, i = -1;
	let n = c.start_location_name;
	startoffset = [106,88];
	if (n == "Ship")
	{
		n = "Landing Site";
		i = 1;
	} else {
		for (i in c.all_rooms) {
			if (n.includes(c.all_rooms[i].room) )
				break;
		}
		startoffset = startOffsets[n];
	}
	if (i != c.all_rooms.length && startoffset) {
		sr = c.all_rooms[i];
		e = document.createElement("img");
		e.src = "samus_vanilla.png";
		e.style.height = "32px";
		e.className = "flag";
		e.style.left = sr.coords[0]*24+startoffset[0]+24-8+"px";
		e.style.top = sr.coords[1]*24+startoffset[1]+24-16+"px";
		document.getElementById("overlay").appendChild(e);
	}

	// ship
	sr = c.all_rooms[1];
	startoffset = [120,120];
	e = document.createElement("img");
	e.src = "SamusShip.png";
	e.style.height = "32px";
	e.className = "flag";
	e.style.left = sr.coords[0]*24+startoffset[0]-24+"px";
	e.style.top = sr.coords[1]*24+startoffset[1]+"px";
	document.getElementById("overlay").appendChild(e);

	//flags	
	for (i in roomFlags) {
		e = document.createElement("img");
		let rf = roomFlags[i];
		let f = rf[0];
		if (f.includes("f_KilledMetroidRoom"))
			f = "f_KilledMetroidRoom";
		e.src = f + ".png";

		// revert metroid flag
		f = rf[0];
		for (j in c.all_rooms)
		{
			if (i == c.all_rooms[j].room)
				break;
		}
		sr = c.all_rooms[j];
		e.style.height = rf[4]+"px";
		e.className = "flag";
		e.style.left = (sr.coords[0]+rf[2])*24+24+"px";
		e.style.top = (sr.coords[1]+rf[3])*24+rf[4]/2+"px";
		e.onclick = ev => {
			showFlag(c.details, f);
		}
		document.getElementById("overlay").appendChild(e);

		e = document.createElement("div");
		e.className = "popup";
		e.innerHTML = `<b>${rf[1]}</b><br><small>${sr.room}</small><br>`;
		let fin = false;
		out:
		for (i in c.summary) {
			for (j in c.summary[i].flags) {
				if (c.summary[i].flags[j]['flag'] == f) {
					e.innerHTML += `Step: ${c.summary[i].step}<br>`;
					fin = true;
					break out;
				}
			}
		}
		if (!fin) {
			e.innerHTML += "Route unavailable<br>";
		}
		e.style.left = sr.coords[0] * 24 + 56 + "px";
		e.style.top = (sr.coords[1]+rf[3])*24+rf[4]/2+8 + "px";
		document.getElementById("overlay").appendChild(e);
	}

	items: for (let v of c.all_items) {
		if (v.item == "Nothing") { continue; }
		let os = lookupOffset(v.location.room, v.location.node);
		if (os) {
			v.location.coords[0] += os[0];
			v.location.coords[1] += os[1];
		}
		let el = document.createElement("div");
		el.className = "icon";
		el.style.left = v.location.coords[0] * 24 + 24 + 4 + "px";
		el.style.top = v.location.coords[1] * 24 + 24 + 4 + "px";
		el.style.backgroundPositionX = `-${item_plm[v.item] * 16}px`;
		let i = null;
		let j = null;
		for (let l in c.details) {
			for (let k of c.details[l].items) {
				if (k.location.room_id == v.location.room_id && k.location.node_id == v.location.node_id) {
					i = l;
					j = k;
					break;
				}
			}
		}
		el.onclick = ev => {
			show_item_details(v.item, v.location, i, j);
		};
		document.getElementById("overlay").appendChild(el);
		el = document.createElement("div");
		el.className = "popup";
		el.innerHTML = `<b>${v.item}</b><br><small>${v.location.room}</small><br>`;
		let fin = false;
		out:
		for (let i in c.details) {
			for (let j of c.details[i].items) {
				if (j.location.room_id == v.location.room_id && j.location.node_id == v.location.node_id) {
					el.innerHTML += `Step: ${c.details[i].step}<br>`;
					fin = true;
					break out;
				}
			}
		}
		if (!fin) {
			el.innerHTML += "Route unavailable<br>";
		}
		el.style.left = v.location.coords[0] * 24 + 56 + "px";
		el.style.top = v.location.coords[1] * 24 + 8 + "px";
		document.getElementById("overlay").appendChild(el);
	}
<<<<<<< HEAD
	document.getElementById("items").onchange = ev => {
		var checked = ev.target.checked;
		var a = document.getElementsByClassName("icon");
		for (i of a) {
			i.style.visibility = checked ? "visible" : "hidden";
		}
	}
	document.getElementById("flags").onchange = ev => {
		var checked = ev.target.checked;
		var a = document.getElementsByClassName("flag");
		for (i of a) {
			i.style.visibility = checked ? "visible" : "hidden";
		}
	}
=======
	screen.orientation.onchange = ev => {
		const h = screen.availHeight;
		if (h < 600+32)
			document.getElementById("sidebar-info").style.maxHeight = h-32 + "px";
		else
			document.getElementById("sidebar-info").style.maxHeight = "600px";
	}
	if (screen.availHeight < 600+32)
		document.getElementById("sidebar-info").style.maxHeight = screen.availHeight-32 + "px";
>>>>>>> 7e8d7c2e
});<|MERGE_RESOLUTION|>--- conflicted
+++ resolved
@@ -1,160 +1,3 @@
-<<<<<<< HEAD
-=======
-const offsets = { 
-	"Morph Ball Room: Left Item": [2, 2],
-	"Morph Ball Room: Right Item": [4, 2],
-	"Cathedral: Hidden Item": [2, 1],
-	"The Precious Room: Top Right Hidden Item": [1, 0],
-	"Mama Turtle Room: Hidden Right Item": [2, 1],
-	"Mama Turtle Room: Top Item": [1, 0],
-	"Brinstar Reserve Tank Room: Middle Visible Item": [0.75, 0],
-	"Brinstar Reserve Tank Room: Right Hidden Item": [1.25, 0],
-	"Brinstar Reserve Tank Room: Chozo Item": [0, 0],
-	"Lower Norfair Fireflea Room: Firefleas Item": [2, 5],
-	"Main Street: Morph Tunnel Item": [1, 2],
-	"Main Street: Speed Blocked Item": [0, 3],
-	"Gauntlet Energy Tank Room: Item": [5, 0],
-	"Wrecked Ship Main Shaft: Item": [0, 5],
-	"Pseudo Plasma Spark Room: Hidden Item": [2, 2],
-	"Assembly Line: Item": [2, 0],
-	"Warehouse Kihunter Room: Hidden Item": [2, 0],
-	"Billy Mays Room: Pedestal Item": [0.25, 0],
-	"Billy Mays Room: Hidden Item": [-0.25, 0],
-	"Norfair Reserve Tank Room: Hidden Platform Item": [0.5, 0],
-	"Green Hill Zone: Item (Through the Pipe)": [3, 1],
-	"Crocomire's Room: Item": [7, 0],
-	"Blue Brinstar Energy Tank Room: Hidden Ceiling Item": [1, 2],
-	"Blue Brinstar Energy Tank Room: Right Item": [2, 2],
-	"Three Musketeers' Room: Hidden Item": [0, 2],
-	"Alpha Power Bomb Room: Chozo Item": [1, 0],
-	"Alpha Power Bomb Room: Hidden Left Item": [0, 0],
-	"Aqueduct: Top Right Right Item": [5, 0],
-	"Aqueduct: Top Right Left Item": [4, 0],
-	"Screw Attack Room: Item": [0, 2],
-	"Bubble Mountain: Bottom Right Item": [1, 3],
-	"Watering Hole: Left Item": [-0.25, 2],
-	"Watering Hole: Right Item": [0.25, 2],
-	"Speed Booster Hall: Hidden Item": [11, 1],
-	"West Sand Hole: Top Left - Right Item": [0.25, 0],
-	"West Sand Hole: Top Left - Left Item": [-0.25, 0],
-	"East Sand Hole: Top Left Item": [0, 0],
-	"East Sand Hole: Right Item": [1, 1],
-	"Post Crocomire Missile Room: Item": [3, 0],
-	"Double Chamber: Item": [1, 0],
-	"Beta Power Bomb Room: Item": [0, 1],
-	"West Ocean: Bottom Left Underwater Item": [0, 5],
-	"West Ocean: Left Morph Maze Item": [0, 2],
-	"West Ocean: Top Hidden Item (Above Trippers)": [1, 0],
-	"Early Supers Room: Lower Item": [1, 1],
-	"Early Supers Room: Top Left Item": [0, 0],
-	"Plasma Room: Item": [1, 2],
-	"Green Pirates Shaft: Left Item": [-0.25, 1],
-	"Green Pirates Shaft: Right Item": [0.25, 1],
-	"Spring Ball Room: Item": [1, 1],
-	"Pink Brinstar Power Bomb Room: Item": [0, 1],
-	"Pit Room: Item": [0, 1],
-	"Mickey Mouse Room: Item": [2, 1],
-	"Grapple Beam Room: Item": [0, 2],
-	"Golden Torizo's Room: Hidden Right Item": [1, 0],
-	"Golden Torizo's Room: Top Left Item": [0, 0],
-	"Wrecked Ship East Super Room: Item (Behind the Bomb Wall)": [3, 0],
-	"Botwoon Energy Tank Room: Item": [3, 0],
-	"Terminator Room: Item": [0, 2],
-	"Post Crocomire Jump Room: Item": [4, 0],
-	"Green Bubbles Missile Room: Item": [1, 0],
-	"Lower Norfair Spring Ball Maze Room: Item": [2, 0],
-	"Crateria Power Bomb Room: Item": [1, 0],
-	"Green Brinstar Main Shaft: Right Etecoon Shaft - Item": [3, 7],
-	"Crateria Super Room: Item": [3, 0],
-	"Spore Spawn Super Room: Item": [1, 8],
-	"Hi Jump Energy Tank Room: Top Right Item": [1, 0],
-	"Hi Jump Energy Tank Room: Top Left Item": [0, 0],
-	"Big Pink: Top Item (Above Hopper Pit)": [2, 3],
-	"Big Pink: Middle Item": [2, 6],
-	"Big Pink: Bottom Chozo Item": [2, 7],
-	"Bowling Alley: Bottom Chozo Item": [3, 2],
-	"Bowling Alley: Top Right Item": [5, 0],
-};
-let item_plm = {
-	"ETank": 0,
-	"Missile": 1,
-	"Super": 2,
-	"PowerBomb": 3,
-	"Bombs": 4,
-	"Charge": 5,
-	"Ice": 6,
-	"HiJump": 7,
-	"SpeedBooster": 8,
-	"Wave": 9,
-	"Spazer": 10,
-	"SpringBall": 11,
-	"Varia": 12,
-	"Gravity": 13,
-	"XRayScope": 14,
-	"Plasma": 15,
-	"Grapple": 16,
-	"SpaceJump": 17,
-	"ScrewAttack": 18,
-	"Morph": 19,
-	"ReserveTank": 20,
-	"WallJump": 21,
-};
-let item_rank = {
-	"Varia": 1,
-	"Gravity": 2,
-	"Morph": 3,
-	"SpaceJump": 4,
-	"ScrewAttack": 5,
-	"WallJump": 6,
-	"Bombs": 7,
-	"HiJump": 8,
-	"SpeedBooster": 9,
-	"SpringBall": 10,
-	"Grapple": 11,
-	"XRayScope": 12,
-	"Charge": 13,
-	"Ice": 14,
-	"Wave": 15,
-	"Spazer": 16,
-	"Plasma": 17,
-	"ETank": 18,
-	"ReserveTank": 19,
-	"Super": 20,
-	"PowerBomb": 21,
-	"Missile": 22,
-}
-let roomFlags = {
-	"Bomb Torizo Room": ["f_DefeatedBombTorizo", "Defeat Bomb Torizo"],
-	"Botwoon's Room": ["f_DefeatedBotwoon", "Defeat Botwoon"],
-	"Crocomire's Room": ["f_DefeatedCrocomire", "Defeat Crocomire"],
-	"Draygon's Room": ["f_DefeatedDraygon", "Defeat Draygon"],
-	"Golden Torizo's Room": ["f_DefeatedGoldenTorizo", "Defeat Golden Torizo"],
-	"Kraid Room": ["f_DefeatedKraid", "Defeat Kraid"],
-	"Mother Brain Room": ["f_DefeatedMotherBrain", "Defeat Mother Brain"],
-	"Phantoon's Room": ["f_DefeatedPhantoon", "Defeat Phantoon"],
-	"Ridley's Room": ["f_DefeatedRidley", "Defeat Ridley"],
-	"Spore Spawn Room": ["f_DefeatedSporeSpawn", "Defeat Spore Spawn"],
-	"Metroid Room 1": ["f_KilledMetroidRoom1", "Clear Metroid Room 1"],
-	"Metroid Room 2": ["f_KilledMetroidRoom2", "Clear Metroid Room 2"],
-	"Metroid Room 3": ["f_KilledMetroidRoom3", "Clear Metroid Room 3"],
-	"Metroid Room 4": ["f_KilledMetroidRoom4", "Clear Metroid Room 4"],
-	"Glass Tunnel": ["f_MaridiaTubeBroken", "Break Maridia Tube"],
-	"Shaktool Room": ["f_ShaktoolDoneDigging", "Clear Shaktool Room"],
-	"Acid Statue Room": ["f_UsedAcidChozoStatue", "Use Acid Statue"],
-	"Bowling Alley": ["f_UsedBowlingStatue", "Use Bowling Statue"],
-	"Pit Room": ["f_ClearedPitRoom", "Clear Pit Room"],
-	"Baby Kraid Room": ["f_ClearedBabyKraidRoom", "Clear Baby Kraid Room"],
-	"Plasma Room": ["f_ClearedPlasmaRoom", "Clear Plasma Room"],
-	"Metal Pirates Room": ["f_ClearedMetalPiratesRoom", "Clear Metal Pirates Room"],
-	"Parlor And Alcatraz": ["f_ZebesAwake", "Awaken Zebes"],
-	"Climb": ["f_ZebesAwake", "Awaken Zebes"],
-	"Construction Zone": ["f_ZebesAwake", "Awaken Zebes"],
-	"The Final Missile": ["f_ZebesAwake", "Awaken Zebes"],
-	"Morph Ball Room": ["f_ZebesAwake", "Awaken Zebes"],
-	"Blue Brinstar Energy Tank Room": ["f_ZebesAwake", "Awaken Zebes"],
-};
-
->>>>>>> 7e8d7c2e
 function lookupOffset(room, node) {
 	key = room + ": " + node
 	return offsets[key];
@@ -313,17 +156,11 @@
 
 	let el = document.getElementById("room-info");
 
-<<<<<<< HEAD
-	let dragged = false, dragging = false;
-	var scale = 1, page_x = 0, page_y = 0;
-	let m = document.getElementById("map");
-=======
 	let dragged = false;
 	var scale = 1, page_x = 0, page_y = 0, dm = 0;
 	let m = document.getElementById("map");
 	let evCache = [];
 	let odist = -1;
->>>>>>> 7e8d7c2e
 	function transfo() {
 		document.getElementById("zoom").style.transform =
 		`translate(${page_x}px, ${page_y}px) scale(${scale})`;
@@ -382,24 +219,6 @@
 			window.open("/logic/room/" + el.dataset.roomId);
 		}
 	}
-<<<<<<< HEAD
-	m.onpointerdown = ev => {
-		ev.preventDefault();
-		dragging = true;
-		dragged = false;
-	}
-	let fclick = true, timer = null;
-	m.onpointerup = ev => {
-		ev.preventDefault();
-		dragging = false;
-		dragged = false;
-		if (dragged && ev.pointerType == "mouse")
-			el.classList.add("hidden");
-		else
-		{
-			if (fclick) {
-				click();
-=======
 	function zm(x, y, delta) {
 		const scaleOld = scale;
 		var z = document.getElementById("zoom");
@@ -457,49 +276,18 @@
 			hover(ev);
 			click();
 			if (fclick) {
->>>>>>> 7e8d7c2e
 				timer = setTimeout(function (){
 					fclick = true;
 				}, 500);
 				fclick = false;
-<<<<<<< HEAD
-			} else {
-				fclick = true;
-				if (timer)
-					clearTimeout(timer);
-				let oldroom = el.innerText;
-				hover(ev);
-=======
 			} else {	
 				fclick = true;
 				if (timer)
 					clearTimeout(timer);
->>>>>>> 7e8d7c2e
 				if (oldroom == el.innerText)
 					dblclick();
 			}
 		}
-<<<<<<< HEAD
-		
-	}
-	m.onpointerleave = ev => {
-		ev.preventDefault();
-		dragging = false;
-		dragged = false;
-		if (ev.pointerType == "mouse")
-			el.classList.add("hidden");
-	}
-	m.onpointermove = ev => {
-		ev.preventDefault();
-		if (dragging) {
-			dragged = true;
-			page_x += ev.movementX;
-			page_y += ev.movementY;
-			transfo();
-			if (ev.pointerType != "mouse")
-				hover(ev);
-		} else {
-=======
 		up(ev);
 	}
 	document.body.onpointerleave = ev => {
@@ -535,40 +323,12 @@
 			evCache[0] = ev;
 			transfo();
 		} else if (evCache.length == 0) {
->>>>>>> 7e8d7c2e
 			// mouse only.
 			hover(ev);
 		}
 	}
-<<<<<<< HEAD
-
-	m.onwheel = ev => {
-		const scaleOld = scale;
-		var z = document.getElementById("zoom");
-
-		scale *= 1.0 - ev.deltaY * 0.0005;
-		scale = Math.min(Math.max(0.25, scale), 100);
-
-		var xorg = ev.x - page_x - z.offsetWidth/2;
-		var yorg = ev.y - page_y - z.offsetHeight/2;
-
-		var xnew = xorg / scaleOld;
-		var ynew = yorg / scaleOld;
-		
-		xnew *= scale;
-		ynew *= scale;
-
-		var xdiff = xorg -xnew;
-		var ydiff = yorg -ynew;
-
-		page_x += xdiff;
-		page_y += ydiff;
-
-		transfo();
-=======
 	m.onwheel = ev => {
 		zm(ev.x, ev.y, ev.deltaY);
->>>>>>> 7e8d7c2e
 	}
 	let createDiv = (html) => {
 		const div = document.createElement('div');
@@ -1002,22 +762,6 @@
 		el.style.top = v.location.coords[1] * 24 + 8 + "px";
 		document.getElementById("overlay").appendChild(el);
 	}
-<<<<<<< HEAD
-	document.getElementById("items").onchange = ev => {
-		var checked = ev.target.checked;
-		var a = document.getElementsByClassName("icon");
-		for (i of a) {
-			i.style.visibility = checked ? "visible" : "hidden";
-		}
-	}
-	document.getElementById("flags").onchange = ev => {
-		var checked = ev.target.checked;
-		var a = document.getElementsByClassName("flag");
-		for (i of a) {
-			i.style.visibility = checked ? "visible" : "hidden";
-		}
-	}
-=======
 	screen.orientation.onchange = ev => {
 		const h = screen.availHeight;
 		if (h < 600+32)
@@ -1027,5 +771,18 @@
 	}
 	if (screen.availHeight < 600+32)
 		document.getElementById("sidebar-info").style.maxHeight = screen.availHeight-32 + "px";
->>>>>>> 7e8d7c2e
+	document.getElementById("items").onchange = ev => {
+		var checked = ev.target.checked;
+		var a = document.getElementsByClassName("icon");
+		for (i of a) {
+			i.style.visibility = checked ? "visible" : "hidden";
+		}
+	}
+	document.getElementById("flags").onchange = ev => {
+		var checked = ev.target.checked;
+		var a = document.getElementsByClassName("flag");
+		for (i of a) {
+			i.style.visibility = checked ? "visible" : "hidden";
+		}
+	}
 });