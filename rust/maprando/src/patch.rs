mod beam_doors_tiles;
pub mod bps;
pub mod compress;
pub mod decompress;
pub mod glowpatch;
pub mod ips_write;
pub mod map_tiles;
pub mod suffix_tree;
pub mod title;

use std::path::Path;

use crate::{
    customize::vanilla_music::override_music,
<<<<<<< HEAD
    game_data::{DoorPtr, DoorPtrPair, GameData, Item, Map, NodePtr, RoomGeometryDoor, RoomPtr},
    patch::glowpatch::parse_glowpatch,
=======
>>>>>>> 95390bb8
    patch::map_tiles::{diagonal_flip_tile, VANILLA_ELEVATOR_TILE},
    randomize::{
        AreaAssignment, EtankRefill, LockedDoor, MotherBrainFight, Objective, Randomization,
        SaveAnimals, StartLocationMode, WallJump,
    },
};
use anyhow::{ensure, Context, Result};
use hashbrown::{HashMap, HashSet};
use ips;
use log::info;
use maprando_game::{
    DoorPtr, DoorPtrPair, DoorType, GameData, Item, Map, NodePtr, RoomGeometryDoor, RoomPtr,
};
use ndarray::Array3;
use rand::{Rng, SeedableRng};
use std::iter;
use strum::VariantNames;

use self::map_tiles::write_tile_4bpp;

const NUM_AREAS: usize = 6;

type PcAddr = usize; // PC pointer to ROM data
type AsmPtr = usize; // 16-bit SNES pointer to ASM code in bank 0x8F

pub fn snes2pc(addr: usize) -> usize {
    addr >> 1 & 0x3F8000 | addr & 0x7FFF
}

pub fn pc2snes(addr: usize) -> usize {
    addr << 1 & 0xFF0000 | addr & 0xFFFF | 0x808000
}

#[derive(Clone)]
pub struct Rom {
    pub data: Vec<u8>,
    track_touched: bool,
    touched: HashSet<usize>,
}

impl Rom {
    pub fn new(data: Vec<u8>) -> Self {
        Rom {
            data,
            track_touched: false,
            touched: HashSet::new(),
        }
    }

    pub fn enable_tracking(&mut self) {
        self.track_touched = true;
        self.touched.clear();
    }

    pub fn resize(&mut self, new_size: usize) {
        self.data.resize(new_size, 0xFF);
    }

    pub fn load(path: &Path) -> Result<Self> {
        let data = std::fs::read(path)
            .with_context(|| format!("Unable to load ROM at path {}", path.display()))?;
        Ok(Rom::new(data))
    }

    pub fn save(&self, path: &Path) -> Result<()> {
        std::fs::write(path, &self.data)
            .with_context(|| format!("Unable to save ROM at path {}", path.display()))?;
        Ok(())
    }

    pub fn read_u8(&self, addr: usize) -> Result<isize> {
        ensure!(addr + 1 <= self.data.len(), "read_u8 address out of bounds");
        Ok(self.data[addr] as isize)
    }

    pub fn read_u16(&self, addr: usize) -> Result<isize> {
        ensure!(
            addr + 2 <= self.data.len(),
            "read_u16 address out of bounds"
        );
        let b0 = self.data[addr] as isize;
        let b1 = self.data[addr + 1] as isize;
        Ok(b0 | b1 << 8)
    }

    pub fn read_u24(&self, addr: usize) -> Result<isize> {
        ensure!(
            addr + 3 <= self.data.len(),
            "read_u24 address out of bounds"
        );
        let b0 = self.data[addr] as isize;
        let b1 = self.data[addr + 1] as isize;
        let b2 = self.data[addr + 2] as isize;
        Ok(b0 | b1 << 8 | b2 << 16)
    }

    pub fn read_n(&self, addr: usize, n: usize) -> Result<&[u8]> {
        ensure!(addr + n <= self.data.len(), "read_n address out of bounds");
        Ok(&self.data[addr..(addr + n)])
    }

    pub fn write_u8(&mut self, addr: usize, x: isize) -> Result<()> {
        ensure!(
            addr + 1 <= self.data.len(),
            "write_u8 address out of bounds"
        );
        ensure!(x >= 0 && x <= 0xFF, "write_u8 data does not fit");
        self.data[addr] = x as u8;
        if self.track_touched {
            self.touched.insert(addr);
        }
        Ok(())
    }

    pub fn write_u16(&mut self, addr: usize, x: isize) -> Result<()> {
        ensure!(
            addr + 2 <= self.data.len(),
            "write_u16 address out of bounds"
        );
        ensure!(x >= 0 && x <= 0xFFFF, "write_u16 data does not fit");
        self.write_u8(addr, x & 0xFF)?;
        self.write_u8(addr + 1, x >> 8)?;
        if self.track_touched {
            self.touched.insert(addr);
            self.touched.insert(addr + 1);
        }
        Ok(())
    }

    pub fn write_u24(&mut self, addr: usize, x: isize) -> Result<()> {
        ensure!(
            addr + 3 <= self.data.len(),
            "write_u24 address out of bounds"
        );
        ensure!(x >= 0 && x <= 0xFFFFFF, "write_u24 data does not fit");
        self.write_u8(addr, x & 0xFF)?;
        self.write_u8(addr + 1, (x >> 8) & 0xFF)?;
        self.write_u8(addr + 2, x >> 16)?;
        if self.track_touched {
            self.touched.insert(addr);
            self.touched.insert(addr + 1);
            self.touched.insert(addr + 2);
        }
        Ok(())
    }

    pub fn write_n(&mut self, addr: usize, x: &[u8]) -> Result<()> {
        ensure!(
            addr + x.len() <= self.data.len(),
            "write_n address out of bounds"
        );
        for i in 0..x.len() {
            self.write_u8(addr + i, x[i] as isize)?;
        }
        if self.track_touched {
            for i in 0..x.len() {
                self.touched.insert(addr + i);
            }
        }
        Ok(())
    }

    // Returns a list of [start, end) ranges.
    pub fn get_modified_ranges(&self) -> Vec<(usize, usize)> {
        let mut addresses: Vec<usize> = self.touched.iter().copied().collect();
        addresses.sort();
        let mut ranges: Vec<(usize, usize)> = vec![];

        let mut i = 0;
        'r: while i < addresses.len() {
            for j in i..addresses.len() - 1 {
                if addresses[j + 1] != addresses[j] + 1 {
                    ranges.push((addresses[i], addresses[j] + 1));
                    i = j + 1;
                    continue 'r;
                }
            }
            ranges.push((addresses[i], addresses[addresses.len() - 1] + 1));
            break;
        }
        assert!(ranges.iter().map(|x| x.1 - x.0).sum::<usize>() == addresses.len());
        ranges
    }
}

pub struct Patcher<'a> {
    pub orig_rom: &'a mut Rom,
    pub rom: &'a mut Rom,
    pub randomization: &'a Randomization,
    pub game_data: &'a GameData,
    pub map: &'a Map,
    pub other_door_ptr_pair_map: HashMap<DoorPtrPair, DoorPtrPair>,
    pub extra_setup_asm: HashMap<RoomPtr, Vec<u8>>,
    pub locked_door_state_indices: Vec<usize>,
    pub nothing_item_bitmask: [u8; 0x40],
}

pub fn xy_to_map_offset(x: isize, y: isize) -> isize {
    let y1 = y + 1;
    if x < 32 {
        (y1 * 32 + x) * 2
    } else {
        ((y1 + 32) * 32 + x - 32) * 2
    }
}

fn xy_to_explored_bit_ptr(x: isize, y: isize) -> (isize, u8) {
    let y1 = y + 1;
    let offset_in_bits = if x < 32 {
        y1 * 32 + x
    } else {
        (y1 + 32) * 32 + x - 32
    };
    let offset_byte_part = offset_in_bits / 8;
    let offset_bit_part = 7 - offset_in_bits % 8;
    let offset_bitmask = 1 << offset_bit_part;
    (offset_byte_part, offset_bitmask)
}

fn item_to_plm_type(item: Item, orig_plm_type: isize) -> isize {
    let item_id = item as isize;

    // Item container: 0 = none, 1 = chozo orb, 2 = shot block (scenery)
    let item_container = (orig_plm_type - 0xEED7) / 84;

    let plm_table: [[isize; 23]; 3] = [
        [
            0xEED7, // Energy tank
            0xEEDB, // Missile tank
            0xEEDF, // Super missile tank
            0xEEE3, // Power bomb tank
            0xEEE7, // Bombs
            0xEEEB, // Charge beam
            0xEEEF, // Ice beam
            0xEEF3, // Hi-jump
            0xEEF7, // Speed booster
            0xEEFB, // Wave beam
            0xEEFF, // Spazer beam
            0xEF03, // Spring ball
            0xEF07, // Varia suit
            0xEF0B, // Gravity suit
            0xEF0F, // X-ray scope
            0xEF13, // Plasma beam
            0xEF17, // Grapple beam
            0xEF1B, // Space jump
            0xEF1F, // Screw attack
            0xEF23, // Morph ball
            0xEF27, // Reserve tank
            0xF600, // Wall-jump boots
            0xEEDB, // Missile tank (nothing)
        ],
        [
            0xEF2B, // Energy tank, chozo orb
            0xEF2F, // Missile tank, chozo orb
            0xEF33, // Super missile tank, chozo orb
            0xEF37, // Power bomb tank, chozo orb
            0xEF3B, // Bombs, chozo orb
            0xEF3F, // Charge beam, chozo orb
            0xEF43, // Ice beam, chozo orb
            0xEF47, // Hi-jump, chozo orb
            0xEF4B, // Speed booster, chozo orb
            0xEF4F, // Wave beam, chozo orb
            0xEF53, // Spazer beam, chozo orb
            0xEF57, // Spring ball, chozo orb
            0xEF5B, // Varia suit, chozo orb
            0xEF5F, // Gravity suit, chozo orb
            0xEF63, // X-ray scope, chozo orb
            0xEF67, // Plasma beam, chozo orb
            0xEF6B, // Grapple beam, chozo orb
            0xEF6F, // Space jump, chozo orb
            0xEF73, // Screw attack, chozo orb
            0xEF77, // Morph ball, chozo orb
            0xEF7B, // Reserve tank, chozo orb
            0xF604, // Wall-jump boots, chozo orb
            0xEF2F, // Missile tank (nothing)
        ],
        [
            0xEF7F, // Energy tank, shot block
            0xEF83, // Missile tank, shot block
            0xEF87, // Super missile tank, shot block
            0xEF8B, // Power bomb tank, shot block
            0xEF8F, // Bombs, shot block
            0xEF93, // Charge beam, shot block
            0xEF97, // Ice beam, shot block
            0xEF9B, // Hi-jump, shot block
            0xEF9F, // Speed booster, shot block
            0xEFA3, // Wave beam, shot block
            0xEFA7, // Spazer beam, shot block
            0xEFAB, // Spring ball, shot block
            0xEFAF, // Varia suit, shot block
            0xEFB3, // Gravity suit, shot block
            0xEFB7, // X-ray scope, shot block
            0xEFBB, // Plasma beam, shot block
            0xEFBF, // Grapple beam, shot block
            0xEFC3, // Space jump, shot block
            0xEFC7, // Screw attack, shot block
            0xEFCB, // Morph ball, shot block
            0xEFCF, // Reserve tank, shot block
            0xF608, // Wall-jump boots, shot block
            0xEF83, // Missile tank (nothing)
        ],
    ];

    plm_table[item_container as usize][item_id as usize]
}

fn write_credits_big_letter(rom: &mut Rom, letter: char, addr: usize) -> Result<()> {
    if letter <= 'P' {
        rom.write_u16(addr, letter as isize - 'A' as isize + 0x0020)?;
        rom.write_u16(addr + 0x40, letter as isize - 'A' as isize + 0x0030)?;
    } else {
        rom.write_u16(addr, letter as isize - 'Q' as isize + 0x0040)?;
        rom.write_u16(addr + 0x40, letter as isize - 'Q' as isize + 0x0050)?;
    }
    Ok(())
}

fn write_credits_big_digit(rom: &mut Rom, digit: usize, addr: usize) -> Result<()> {
    rom.write_u16(addr, digit as isize + 0x0060)?;
    rom.write_u16(addr + 0x40, digit as isize + 0x0070)?;
    Ok(())
}

pub fn write_credits_big_char(rom: &mut Rom, c: char, addr: usize) -> Result<()> {
    if c >= '0' && c <= '9' {
        write_credits_big_digit(rom, c as usize - '0' as usize, addr)?;
    } else if c >= 'A' && c <= 'Z' {
        write_credits_big_letter(rom, c, addr)?;
    }
    Ok(())
}

// Returns list of (event_ptr, state_ptr):
pub fn get_room_state_ptrs(rom: &Rom, room_ptr: usize) -> Result<Vec<(usize, usize)>> {
    let mut pos = 11;
    let mut ptr_pairs: Vec<(usize, usize)> = Vec::new();
    loop {
        let ptr = rom.read_u16(room_ptr + pos)? as usize;
        if ptr == 0xE5E6 {
            // This is the standard state, which is the last one.
            ptr_pairs.push((ptr, room_ptr + pos + 2));
            return Ok(ptr_pairs);
        } else if ptr == 0xE612 || ptr == 0xE629 {
            // This is an event state.
            let state_ptr = 0x70000 + rom.read_u16(room_ptr + pos + 3)?;
            ptr_pairs.push((ptr, state_ptr as usize));
            pos += 5;
        } else {
            // This is another kind of state.
            let state_ptr = 0x70000 + rom.read_u16(room_ptr + pos + 2)?;
            ptr_pairs.push((ptr, state_ptr as usize));
            pos += 4;
        }
    }
}

pub fn apply_ips_patch(rom: &mut Rom, patch_path: &Path) -> Result<()> {
    let patch_data = std::fs::read(&patch_path)
        .with_context(|| format!("Unable to read patch {}", patch_path.display()))?;
    let patch = ips::Patch::parse(&patch_data)
        .with_context(|| format!("Unable to parse patch {}", patch_path.display()))?;
    for hunk in patch.hunks() {
        rom.write_n(hunk.offset(), hunk.payload())?;
    }
    Ok(())
}

pub fn apply_glowpatch(rom: &mut Rom, patch_path: &Path) -> Result<()> {
    let patch_data = std::fs::read(&patch_path)
        .with_context(|| format!("Unable to read patch {}", patch_path.display()))?;
    let sections = parse_glowpatch(&patch_data)
        .with_context(|| format!("Unable to parse patch {}", patch_path.display()))?;
    for section in sections {
        section.write(rom, 0)?;
    }
    Ok(())
}

fn apply_orig_ips_patches(rom: &mut Rom, randomization: &Randomization) -> Result<()> {
    let patches_dir = Path::new("../patches/ips/");
    let mut patches: Vec<&'static str> = vec!["mb_barrier", "mb_barrier_clear", "gray_doors"];
    patches.push("hud_expansion_opaque");
    for patch_name in patches {
        let patch_path = patches_dir.join(patch_name.to_string() + ".ips");
        apply_ips_patch(rom, &patch_path)?;
    }

    // Overwrite door ASM for entering Mother Brain room from right, used for clearing objective barriers:
    if randomization.difficulty.objectives.len() == 0 {
        // Check for None objectives
        rom.write_u16(snes2pc(0x83AAD2), 0xECA0)?;
    } else if randomization.difficulty.objectives.len() == 4 {
        for (i, obj) in randomization.difficulty.objectives.iter().enumerate() {
            use Objective::*;
            let (var, mask) = match obj {
                Kraid => (0xD829, 1),
                Ridley => (0xD82A, 1),
                Phantoon => (0xD82B, 1),
                Draygon => (0xD82C, 1),
                SporeSpawn => (0xD829, 2),
                Crocomire => (0xD82A, 2),
                Botwoon => (0xD82C, 2),
                GoldenTorizo => (0xD82A, 4),
                MetroidRoom1 => (0xD822, 1),
                MetroidRoom2 => (0xD822, 2),
                MetroidRoom3 => (0xD822, 4),
                MetroidRoom4 => (0xD822, 8),
                BombTorizo => (0xD828, 4),
                BowlingStatue => (0xD823, 1),
                AcidChozoStatue => (0xD821, 0x10),
                PitRoom => (0xD823, 2),
                BabyKraidRoom => (0xD823, 4),
                PlasmaRoom => (0xD823, 8),
                MetalPiratesRoom => (0xD823, 0x10),
            };
            rom.write_u16(snes2pc(0x8FEBC0) + i * 2, var)?;
            rom.write_u16(snes2pc(0x8FEBC8) + i * 2, mask)?;
        }
    } else {
        panic!("Unimplemented objective count != 4")
    }
    Ok(())
}

impl<'a> Patcher<'a> {
    fn apply_ips_patches(&mut self) -> Result<()> {
        self.rom.data.resize(0x400000, 0);
        let patches_dir = Path::new("../patches/ips/");
        let mut patches = vec![
            "complementary_suits",
            "disable_map_icons",
            "escape",
            "tourian_map",
            "no_explosions_before_escape",
            "sound_effect_disables",
            "title_map_animation",
            "shaktool",
            "fix_water_fx_bug",
            "seed_hash_display",
            "max_ammo_display_fast",
            "stats",
            "credits",
            "sram_check_disable",
            "map_area",
            "map_progress_maintain",
            "item_dots_disappear",
            "fast_reload",
            "saveload",
            "hazard_markers",
            "rng_fix",
            "intro_song",
            "msu1",
            "escape_timer",
            "nothing_item",
            "beam_doors",
        ];

        if self.randomization.difficulty.ultra_low_qol {
            patches.extend(["ultra_low_qol_vanilla_bugfixes"]);
        } else {
            patches.extend([
                "vanilla_bugfixes",
                "itemsounds",
                "missile_refill_all",
                "decompression",
                "aim_anything",
                "fast_saves",
                "fast_mother_brain_cutscene",
                "fast_big_boy_cutscene",
                "fix_kraid_vomit",
                "escape_autosave",
                "boss_exit",
                "oob_death",
                "vertical_door_fix",
                "spin_lock",
            ]);
        }

        let mut new_game = "new_game";
        if let Some(options) = &self.randomization.difficulty.debug_options {
            if options.new_game_extra {
                new_game = "new_game_extra";
            }
        }
        patches.push(new_game);

        if self.randomization.difficulty.all_items_spawn {
            patches.push("all_items_spawn");
        }

        if self.randomization.difficulty.escape_movement_items
            || self.randomization.difficulty.stop_item_placement_early
        {
            patches.push("escape_items");
        }

        if self.randomization.difficulty.fast_elevators {
            patches.push("elevators_speed");
        }

        if self.randomization.difficulty.fast_doors {
            patches.push("fast_doors");
        }

        if self.randomization.difficulty.fast_pause_menu {
            patches.push("fast_pause_menu");
        }

        match self.randomization.difficulty.wall_jump {
            WallJump::Vanilla => {}
            WallJump::Collectible => {
                patches.push("walljump_item");
            }
        }

        match self.randomization.difficulty.etank_refill {
            EtankRefill::Disabled => {
                patches.push("etank_refill_disabled");
            }
            EtankRefill::Vanilla => {}
            EtankRefill::Full => {
                patches.push("etank_refill_full");
            }
        }

        if self.randomization.difficulty.energy_free_shinesparks {
            patches.push("energy_free_shinesparks");
        }

        if self.randomization.difficulty.respin {
            patches.push("spinjumprestart");
        }

        if self.randomization.difficulty.momentum_conservation {
            patches.push("momentum_conservation");
        }

        if self.randomization.difficulty.buffed_drops {
            patches.push("buffed_drops");
        }

        if !self.randomization.difficulty.vanilla_map {
            patches.push("zebes_asleep_music");
        }

        if self.randomization.difficulty.mother_brain_fight == MotherBrainFight::Skip {
            patches.push("fix_hyper_slowlock");
        }

        for patch_name in patches {
            let patch_path = patches_dir.join(patch_name.to_string() + ".ips");
            apply_ips_patch(&mut self.rom, &patch_path)?;
        }

        // Write settings flags, e.g. for use by auto-tracking tools:
        // For now this is just to indicate if walljump-boots exists as an item.
        let mut settings_flag = 0x0000;
        if self.randomization.difficulty.wall_jump == WallJump::Collectible {
            settings_flag |= 0x0001;
        }
        self.rom.write_u16(snes2pc(0xdfff05), settings_flag)?;

        Ok(())
    }

    fn place_items(&mut self) -> Result<()> {
        for (&item, &loc) in iter::zip(
            &self.randomization.item_placement,
            &self.game_data.item_locations,
        ) {
            let item_plm_ptr = self.game_data.node_ptr_map[&loc];
            let orig_plm_type = self.orig_rom.read_u16(item_plm_ptr)?;
            let new_plm_type = item_to_plm_type(item, orig_plm_type);
            self.rom.write_u16(item_plm_ptr, new_plm_type)?;
            if item == Item::Nothing {
                let idx = self.rom.read_u16(item_plm_ptr + 4).unwrap() as usize;
                self.nothing_item_bitmask[idx >> 3] |= 1 << (idx & 7);

                if loc == (19, 2) {
                    // Placing nothing item in the Bomb Torizo Room could be a problem because then there would be
                    // no way to activate the fight (which could be required on Chozos objective mode).
                    // So we put an invisible fake item there, using a special new PLM type.
                    self.rom.write_u16(item_plm_ptr, 0xF700)?;
                }
            }
        }
        Ok(())
    }

    fn write_one_door_data(
        &mut self,
        src_exit_ptr: usize,
        dst_entrance_ptr: usize,
        cross_area: bool,
        extra_door_asm_map: &HashMap<NodePtr, (AsmPtr, AsmPtr)>,
    ) -> Result<()> {
        let mut door_data = self.orig_rom.read_n(dst_entrance_ptr, 12)?.to_vec();
        // Trigger the map to reload if the door crosses areas:
        if cross_area {
            door_data[2] |= 0x40;
        } else {
            door_data[2] &= !0x40;
        }
        if let Some(&(new_asm, end_asm)) = extra_door_asm_map.get(&src_exit_ptr) {
            // Set extra custom ASM applicable to exiting from the given door exit:
            door_data[10..12].copy_from_slice(&((new_asm as u16).to_le_bytes()));

            // Patch the custom ASM to jump to original ASM for the given door entrance:
            let orig_asm = self.orig_rom.read_u16(dst_entrance_ptr + 10)?;
            if orig_asm == 0 {
                // There is no original ASM for this entrance, so just return:
                self.rom.write_u8(snes2pc(0x8F8000 | end_asm), 0x60)?; // RTS
            } else {
                let jmp_asm = vec![0x4C, (orig_asm & 0xFF) as u8, (orig_asm >> 8) as u8]; // JMP orig_asm
                self.rom.write_n(snes2pc(0x8F8000 | end_asm), &jmp_asm)?;
            }
        }
        self.rom.write_n(src_exit_ptr, &door_data)?;
        if src_exit_ptr == 0x1A798 {
            // Pants Room right door
            // Also write the same data to the East Pants Room right door
            self.rom.write_n(0x1A7BC, &door_data)?;
        }
        Ok(())
    }

    // Appends asm to mark the map tile (x, y) as explored and revealed. This is used for elevators and arrows.
    // (See `auto_explore_elevators` and `auto_explore_arrows` below for details.)
    fn add_explore_tile_asm(
        &mut self,
        current_area: usize,
        tile_area: usize,
        x: isize,
        y: isize,
        asm: &mut Vec<u8>,
        explore: bool,
    ) -> Result<()> {
        let (offset, bitmask) = xy_to_explored_bit_ptr(x, y);

        // Mark as revealed (which will persist after deaths/reloads):
        let addr = 0x2000 + (tile_area as isize) * 0x100 + offset;
        asm.extend([0xAF, (addr & 0xFF) as u8, (addr >> 8) as u8, 0x70]); // LDA $70:{addr}
        asm.extend([0x09, bitmask, 0x00]); // ORA #{bitmask}
        asm.extend([0x8F, (addr & 0xFF) as u8, (addr >> 8) as u8, 0x70]); // STA $70:{addr}

        // Mark as explored (for elevators. Not needed for area transition arrows/letters except in ultra-low QoL mode):
        if explore {
            if current_area == tile_area {
                // We want to write an explored bit to the current area's map, so we have to write it to
                // the temporary copy at 0x07F7 (otherwise it wouldn't take effect and would just be overwritten
                // on the next map reload).
                let addr = 0x07F7 + offset;
                asm.extend([0xAD, (addr & 0xFF) as u8, (addr >> 8) as u8]); // LDA {addr}
                asm.extend([0x09, bitmask, 0x00]); // ORA #{bitmask}
                asm.extend([0x8D, (addr & 0xFF) as u8, (addr >> 8) as u8]); // STA {addr}
            } else {
                // We want to write an explored bit to a different area's map, so we have to write it to
                // the main explored bits at 0x7ECD52 (which will get copied over to 0x07F7 on the map reload
                // when entering the different area).
                let addr = 0xCD52 + tile_area as isize * 0x100 + offset;
                asm.extend([0xAF, (addr & 0xFF) as u8, (addr >> 8) as u8, 0x7E]); // LDA $7E:{addr}
                asm.extend([0x09, bitmask, 0x00]); // ORA #{bitmask}
                asm.extend([0x8F, (addr & 0xFF) as u8, (addr >> 8) as u8, 0x7E]);
                // STA $7E:{addr}
            }
        }
        Ok(())
    }

    // Adds ASM to mark the tile (x, y) explored when entering or exiting through `door_ptr_pair`.
    // Here (x, y) is in room-local coordinates. This is used for elevators.
    fn add_double_explore_tile_asm(
        &mut self,
        door_ptr_pair: &DoorPtrPair,
        x: isize,
        y: isize,
        extra_door_asm: &mut HashMap<DoorPtr, Vec<u8>>,
        explore: bool,
    ) -> Result<()> {
        let (room_idx, _door_idx) =
            self.game_data.room_and_door_idxs_by_door_ptr_pair[door_ptr_pair];
        let room = &self.game_data.room_geometry[room_idx];
        let room_x = self.rom.read_u8(room.rom_address + 2)?;
        let room_y = self.rom.read_u8(room.rom_address + 3)?;
        let area = self.map.area[room_idx];
        let other_door_ptr_pair = self.other_door_ptr_pair_map[door_ptr_pair];
        let (other_room_idx, _other_door_idx) =
            self.game_data.room_and_door_idxs_by_door_ptr_pair[&other_door_ptr_pair];
        let other_area = self.map.area[other_room_idx];
        if let Some(ptr) = door_ptr_pair.0 {
            // ASM for when exiting through the given door:
            let asm = extra_door_asm.entry(ptr).or_default();
            self.add_explore_tile_asm(other_area, area, room_x + x, room_y + y, asm, explore)?;
        }
        if let Some(ptr) = other_door_ptr_pair.0 {
            // ASM for when entering through the given door:
            let asm = extra_door_asm.entry(ptr).or_default();
            self.add_explore_tile_asm(area, area, room_x + x, room_y + y, asm, explore)?;
        }
        Ok(())
    }

    // There are map tiles at the bottom of elevator rooms (at the top of elevators) that
    // Samus does not pass through and hence would never be marked explored. This is an issue
    // that exists in the vanilla game but would be more noticeable in Map Rando because
    // elevators are frequently connected within the same area, so it would leave a hole
    // in the map (if the area map is not yet acquired). We fix this by having the game
    // automatically mark these tiles as explored when using the elevator in either direction.
    fn auto_explore_elevators(
        &mut self,
        extra_door_asm: &mut HashMap<DoorPtr, Vec<u8>>,
    ) -> Result<()> {
        let mut add_explore =
            |exit_ptr: usize, entrance_ptr: usize, coords: Vec<(isize, isize)>| -> Result<()> {
                for &(x, y) in &coords {
                    let door_ptr_pair = (Some(exit_ptr), Some(entrance_ptr));
                    self.add_double_explore_tile_asm(&door_ptr_pair, x, y, extra_door_asm, true)?;
                }
                Ok(())
            };

        // Green Brinstar Elevator Room
        add_explore(0x18C0A, 0x18CA6, vec![(0, 1), (0, 2), (0, 3)])?;
        // Statues Room
        add_explore(0x19222, 0x1A990, vec![(0, 2), (0, 3), (0, 4)])?;
        // Forgotten Highway Elevator
        add_explore(0x18A5A, 0x1A594, vec![(0, 1), (0, 2), (0, 3)])?;
        // Red Brinstar Elevator Room
        add_explore(0x18B02, 0x190BA, vec![(0, 1), (0, 2), (0, 3)])?;
        // Blue Brinstar Elevator Room
        add_explore(0x18B9E, 0x18EB6, vec![(0, 1), (0, 2), (0, 3)])?;
        // Warehouse Entrance
        add_explore(0x19246, 0x192EE, vec![(0, 1)])?;
        // We skip Lower Norfair Elevator Room because there are no extra tiles to explore there.

        Ok(())
    }

    fn get_arrow_xy(&self, door: &RoomGeometryDoor) -> (isize, isize) {
        if door.direction == "left" {
            (door.x as isize - 1, door.y as isize)
        } else if door.direction == "right" {
            (door.x as isize + 1, door.y as isize)
        } else if door.direction == "up" {
            (door.x as isize, door.y as isize - 1)
        } else if door.direction == "down" {
            (door.x as isize, door.y as isize + 1)
        } else {
            panic!("Unrecognized door direction: {}", door.direction);
        }
    }

    // Similarly, for the arrow tiles that we add to mark area transitions, Samus doesn't
    // pass through these tiles, so normally they wouldn't show up until the map station is
    // obtained. We change this by having these tiles be automatically marked revealed
    // when passing through the area transition (it isn't necessary to mark them explored):
    fn auto_reveal_arrows(&mut self, extra_door_asm: &mut HashMap<DoorPtr, Vec<u8>>) -> Result<()> {
        for (src_pair, dst_pair, _bidirectional) in &self.map.doors {
            let (src_room_idx, src_door_idx) =
                self.game_data.room_and_door_idxs_by_door_ptr_pair[src_pair];
            let (dst_room_idx, dst_door_idx) =
                self.game_data.room_and_door_idxs_by_door_ptr_pair[dst_pair];
            let src_area = self.map.area[src_room_idx];
            let dst_area = self.map.area[dst_room_idx];
            if src_area == dst_area {
                continue;
            }
            let (src_x, src_y) =
                self.get_arrow_xy(&self.game_data.room_geometry[src_room_idx].doors[src_door_idx]);
            let (dst_x, dst_y) =
                self.get_arrow_xy(&self.game_data.room_geometry[dst_room_idx].doors[dst_door_idx]);
            self.add_double_explore_tile_asm(src_pair, src_x, src_y, extra_door_asm, false)?;
            self.add_double_explore_tile_asm(dst_pair, dst_x, dst_y, extra_door_asm, false)?;
        }
        Ok(())
    }

    fn block_escape_return(
        &mut self,
        extra_door_asm: &mut HashMap<DoorPtr, Vec<u8>>,
    ) -> Result<()> {
        // For testing, using Landing Site bottom left door
        // let mother_brain_left_door_pair = (Some(0x18916), Some(0x1896A));
        let mother_brain_left_door_pair = (Some(0x1AA8C), Some(0x1AAE0));

        // Finding the matching door on the map:
        let mut other_door_pair = (None, None);
        for door in &self.randomization.map.doors {
            if door.1 == mother_brain_left_door_pair {
                other_door_pair = door.0;
                break;
            }
        }

        // Get x & y position of door (which we will turn gray during escape).
        let screen_x = self.orig_rom.read_u8(other_door_pair.1.unwrap() + 6)? as u8;
        let screen_y = self.orig_rom.read_u8(other_door_pair.1.unwrap() + 7)? as u8;
        let entrance_x = screen_x * 16 + 14;
        let entrance_y = screen_y * 16 + 6;

        let asm: Vec<u8> = vec![
            0xA9, 0x0E, 0x00, // LDA #$000E   (Escape flag)
            0x22, 0x33, 0x82, 0x80, // JSL $808233  (Check if flag is set)
            0x90, 0x0A, // BCC $0A  (Skip spawning gray door if not in escape)
            0x22, 0x80, 0xF3, 0x84, // JSL $84F380  (Spawn hard-coded PLM with room argument)
            entrance_x, entrance_y, 0x42, 0xC8, 0x00,
            0x10, // PLM type 0xC8CA (gray door), argument 0x1000 (always closed)
        ];

        extra_door_asm
            .entry(mother_brain_left_door_pair.0.unwrap())
            .or_default()
            .extend(asm);

        Ok(())
    }

    fn clamp_samus_position(
        &mut self,
        extra_door_asm: &mut HashMap<DoorPtr, Vec<u8>>,
    ) -> Result<()> {
        let sand_entrances = vec![
            // (door_pair, min_position_x, max_position_x)
            ((Some(0x1A6C0), Some(0x1A6FC)), 0x65, 0x9B), // East Sand Hole
            ((Some(0x1A6A8), Some(0x1A6E4)), 0x165, 0x19B), // West Sand Hole
            ((Some(0x1A654), Some(0x1A6B4)), 0x265, 0x29B), // West Sand Hall
            ((Some(0x1A69C), Some(0x1A6CC)), 0x165, 0x19B), // East Sand Hall
            ((None, Some(0x1A624)), 0x45, 0xBB),          // Plasma Beach Quicksand Room
            ((None, Some(0x1A8A0)), 0x65, 0x9B),          // Butterfly Room
            ((None, Some(0x1A864)), 0x85, 0xDB),          // Botwoon Quicksand Room (left)
            ((None, Some(0x1A858)), 0x125, 0x19B),        // Botwoon Quicksand Room (right)
            ((None, Some(0x1A8AC)), 0x265, 0x2BB),        // Below Botwoon Energy Tank (left)
            ((None, Some(0x1A8B8)), 0x345, 0x3BB),        // Below Botwoon Energy Tank (right)
        ];
        for (door_pair, min_position, max_position) in sand_entrances {
            let other_door_pair = self.other_door_ptr_pair_map[&door_pair];

            // Note: we don't bother with adjusting subpixels.
            let asm = vec![
                // Check if Samus X position is less than min_position, and if so set it to min_position:
                0xA9,
                (min_position & 0xFF) as u8,
                (min_position >> 8) as u8, // LDA #min_position
                0xCD,
                0xF6,
                0x0A, // CMP $0AF6
                0x90,
                0x06, // BCC .no_clamp_min
                0x8D,
                0xF6,
                0x0A, // STA $0AF6
                0x8D,
                0x10,
                0x0B, // STA $0B10  ; also set samus previous X position (to prevent camera glitching)
                // .no_clamp_min:

                // Check if Samus X position is greater than max_position, and if so set it to max_position:
                0xA9,
                (max_position & 0xFF) as u8,
                (max_position >> 8) as u8, // LDA #max_position
                0xCD,
                0xF6,
                0x0A, // CMP $0AF6
                0xB0,
                0x06, // BCS .no_clamp_max
                0x8D,
                0xF6,
                0x0A, // STA $0AF6
                0x8D,
                0x10,
                0x0B, // STA $0B10  ; also set samus previous X position (to prevent camera glitching)
                      // .no_clamp_max:
            ];

            extra_door_asm
                .entry(other_door_pair.0.unwrap())
                .or_default()
                .extend(asm);
        }
        Ok(())
    }

    // Returns map from door data PC address to 1) new custom door ASM pointer, 2) end of custom door ASM
    // where an RTS or JMP instruction must be added (based on the connecting door).
    fn prepare_extra_door_asm(&mut self) -> Result<HashMap<DoorPtr, (AsmPtr, AsmPtr)>> {
        let toilet_exit_asm: Vec<u8> = vec![0x20, 0x01, 0xE3]; // JSR 0xE301
        let boss_exit_asm: Vec<u8> = vec![0x20, 0xF0, 0xF7]; // JSR 0xF7F0
        let mut extra_door_asm: HashMap<DoorPtr, Vec<u8>> = HashMap::new();
        extra_door_asm.insert(0x1A600, toilet_exit_asm.clone()); // Aqueduct toilet door down
        extra_door_asm.insert(0x1A60C, toilet_exit_asm.clone()); // Aqueduct toilet door up
        if !self.randomization.difficulty.ultra_low_qol {
            extra_door_asm.insert(0x191CE, boss_exit_asm.clone()); // Kraid left exit
            extra_door_asm.insert(0x191DA, boss_exit_asm.clone()); // Kraid right exit
            extra_door_asm.insert(0x1A96C, boss_exit_asm.clone()); // Draygon left exit
            extra_door_asm.insert(0x1A978, boss_exit_asm.clone()); // Draygon right exit
            extra_door_asm.insert(0x193DE, boss_exit_asm.clone()); // Crocomire left exit
            extra_door_asm.insert(0x193EA, boss_exit_asm.clone()); // Crocomire top exit
            extra_door_asm.insert(0x1A2C4, boss_exit_asm.clone()); // Phantoon exit
        }
        self.auto_explore_elevators(&mut extra_door_asm)?;
        self.auto_reveal_arrows(&mut extra_door_asm)?;
        self.block_escape_return(&mut extra_door_asm)?;
        self.clamp_samus_position(&mut extra_door_asm)?;

        let mut door_asm_free_space = 0xEE10; // in bank 0x8F
        let mut extra_door_asm_map: HashMap<DoorPtr, (AsmPtr, AsmPtr)> = HashMap::new();
        for (&door_ptr, asm) in &extra_door_asm {
            extra_door_asm_map.insert(
                door_ptr,
                (door_asm_free_space, door_asm_free_space + asm.len()),
            );
            self.rom
                .write_n(snes2pc(0x8F8000 | door_asm_free_space), asm)?;
            // Reserve 3 bytes for the JMP instruction to the original ASM (if applicable, or RTS otherwise):
            door_asm_free_space += asm.len() + 3;
        }
        assert!(door_asm_free_space <= 0xF600);
        Ok(extra_door_asm_map)
    }

    fn write_door_data(&mut self) -> Result<()> {
        let extra_door_asm_map = self.prepare_extra_door_asm()?;
        for &((src_exit_ptr, src_entrance_ptr), (dst_exit_ptr, dst_entrance_ptr), _bidirectional) in
            &self.randomization.map.doors
        {
            let (src_room_idx, _) = self.game_data.room_and_door_idxs_by_door_ptr_pair
                [&(src_exit_ptr, src_entrance_ptr)];
            let (dst_room_idx, _) = self.game_data.room_and_door_idxs_by_door_ptr_pair
                [&(dst_exit_ptr, dst_entrance_ptr)];
            let src_area = self.map.area[src_room_idx];
            let dst_area = self.map.area[dst_room_idx];
            let cross_area = src_area != dst_area;

            if src_exit_ptr.is_some() && dst_entrance_ptr.is_some() {
                self.write_one_door_data(
                    src_exit_ptr.unwrap(),
                    dst_entrance_ptr.unwrap(),
                    cross_area,
                    &extra_door_asm_map,
                )?;
            }
            if dst_exit_ptr.is_some() && src_entrance_ptr.is_some() {
                self.write_one_door_data(
                    dst_exit_ptr.unwrap(),
                    src_entrance_ptr.unwrap(),
                    cross_area,
                    &extra_door_asm_map,
                )?;
            }
        }
        Ok(())
    }

    fn fix_save_stations(&mut self) -> Result<()> {
        let save_station_ptrs = vec![
            0x44C5, 0x44D3, 0x44E1, 0x45CF, 0x45DD, 0x45EB, 0x45F9, 0x4607, 0x46D9, 0x46E7, 0x46F5,
            0x4703, 0x4711, 0x471F, 0x481B, 0x4917, 0x4925, 0x4933, 0x4941, 0x4A2F, 0x4A3D,
        ];

        let mut orig_door_map: HashMap<NodePtr, NodePtr> = HashMap::new();
        let mut new_door_map: HashMap<NodePtr, NodePtr> = HashMap::new();
        for &((src_exit_ptr, src_entrance_ptr), (dst_exit_ptr, dst_entrance_ptr), _bidirectional) in
            &self.randomization.map.doors
        {
            if src_exit_ptr.is_some() && src_entrance_ptr.is_some() {
                orig_door_map.insert(src_exit_ptr.unwrap(), src_entrance_ptr.unwrap());
            }
            if dst_exit_ptr.is_some() && dst_entrance_ptr.is_some() {
                orig_door_map.insert(dst_exit_ptr.unwrap(), dst_entrance_ptr.unwrap());
            }
            if src_exit_ptr.is_some() && dst_exit_ptr.is_some() {
                new_door_map.insert(src_exit_ptr.unwrap(), dst_exit_ptr.unwrap());
                new_door_map.insert(dst_exit_ptr.unwrap(), src_exit_ptr.unwrap());
            }
        }

        for ptr in save_station_ptrs {
            let orig_entrance_door_ptr = (self.rom.read_u16(ptr + 2)? + 0x10000) as NodePtr;
            let exit_door_ptr = orig_door_map[&orig_entrance_door_ptr];
            let entrance_door_ptr = new_door_map[&exit_door_ptr];
            self.rom
                .write_u16(ptr + 2, (entrance_door_ptr & 0xFFFF) as isize)?;
        }
        Ok(())
    }

    fn make_map_revealed(&mut self) -> Result<()> {
        // Zero out map revealed bits. These will be filled in later to identify area-transition markers,
        // which are tiles that need to be only fully revealed (not partial) since otherwise they would
        // have wrong colors.
        for i in snes2pc(0x829727)..snes2pc(0x829D27) {
            self.rom.write_u8(i, 0x00)?;
        }
        Ok(())
    }

    fn write_map_tilemaps(&mut self) -> Result<()> {
        // Determine upper-left corner of each area:
        let mut area_map_min_x = [isize::MAX; NUM_AREAS];
        let mut area_map_max_x = [0; NUM_AREAS];
        let mut area_map_min_y = [isize::MAX; NUM_AREAS];
        let mut area_map_max_y = [0; NUM_AREAS];
        for i in 0..self.map.area.len() {
            let area = self.map.area[i];
            let x0 = self.map.rooms[i].0 as isize;
            let y0 = self.map.rooms[i].1 as isize;
            let x1 = self.map.rooms[i].0 as isize
                + self.game_data.room_geometry[i].map[0].len() as isize;
            let y1 =
                self.map.rooms[i].1 as isize + self.game_data.room_geometry[i].map.len() as isize;
            if x0 < area_map_min_x[area] {
                area_map_min_x[area] = x0;
            }
            if x1 > area_map_max_x[area] {
                area_map_max_x[area] = x1;
            }
            if y0 < area_map_min_y[area] {
                area_map_min_y[area] = y0;
            }
            if y1 > area_map_max_y[area] {
                area_map_max_y[area] = y1;
            }
        }

        // Clear all map tilemap data:
        for area_ptr in &self.game_data.area_map_ptrs {
            for i in 0..(64 * 32) {
                self.rom.write_u16((area_ptr + i * 2) as usize, 0x001F)?;
            }
        }

        // First write map tilemap for Toilet, which may be partially overwritten later by the intersecting room(s)
        // TODO: simplify/refactor this
        let toilet_idx = self.game_data.toilet_room_idx;
        for y in 0..10 {
            let new_area = self.map.area[toilet_idx];
            let new_base_ptr = self.game_data.area_map_ptrs[new_area];
            let new_margin_x = (64 - (area_map_max_x[new_area] - area_map_min_x[new_area])) / 2;
            let new_margin_y = (32 - (area_map_max_y[new_area] - area_map_min_y[new_area])) / 2 - 1;
            let new_base_x =
                self.map.rooms[toilet_idx].0 as isize - area_map_min_x[new_area] + new_margin_x;
            let new_base_y =
                self.map.rooms[toilet_idx].1 as isize - area_map_min_y[new_area] + new_margin_y;
            assert!(new_base_x >= 2);
            assert!(new_base_y >= 0);

            let new_x = new_base_x as isize;
            let new_y = new_base_y + y as isize;
            let new_offset = xy_to_map_offset(new_x, new_y);
            let new_ptr = (new_base_ptr + new_offset) as usize;
            self.rom
                .write_u16(new_ptr, (0x0C00 | VANILLA_ELEVATOR_TILE) as isize)?;
        }

        // Write new map tilemap data (and room X & Y map position) by room:
        for (i, room) in self.game_data.room_geometry.iter().enumerate() {
            let orig_area = self.orig_rom.read_u8(room.rom_address + 1)? as usize;
            let orig_base_x = self.orig_rom.read_u8(room.rom_address + 2)?;
            let orig_base_y = self.orig_rom.read_u8(room.rom_address + 3)?;
            let orig_base_ptr = self.game_data.area_map_ptrs[orig_area];
            let new_area = self.map.area[i];
            let new_base_ptr = self.game_data.area_map_ptrs[new_area];
            let new_margin_x = (64 - (area_map_max_x[new_area] - area_map_min_x[new_area])) / 2;
            let new_margin_y = (32 - (area_map_max_y[new_area] - area_map_min_y[new_area])) / 2 - 1;
            let new_base_x = self.map.rooms[i].0 as isize - area_map_min_x[new_area] + new_margin_x;
            let new_base_y = self.map.rooms[i].1 as isize - area_map_min_y[new_area] + new_margin_y;
            assert!(new_base_x >= 2);
            assert!(new_base_y >= 0);
            self.rom.write_u8(room.rom_address + 2, new_base_x)?;
            self.rom.write_u8(room.rom_address + 3, new_base_y)?;
            for y in 0..room.map.len() {
                for x in 0..room.map[0].len() {
                    if room.map[y][x] == 0 {
                        continue;
                    }
                    let orig_x = orig_base_x + x as isize;
                    let orig_y = orig_base_y + y as isize;
                    let orig_offset = xy_to_map_offset(orig_x as isize, orig_y as isize);
                    let orig_ptr = (orig_base_ptr + orig_offset) as usize;
                    let new_x = new_base_x + x as isize;
                    let new_y = new_base_y + y as isize;
                    let new_offset = xy_to_map_offset(new_x, new_y);
                    let new_ptr = (new_base_ptr + new_offset) as usize;
                    let data = self.orig_rom.read_u16(orig_ptr)?;
                    self.rom.write_u16(new_ptr, data)?;
                }
            }
        }
        Ok(())
    }

    fn fix_twin_rooms(&mut self) -> Result<()> {
        // East Pants Room:
        let pants_room_x = self.rom.read_u8(0x7D646 + 2)?;
        let pants_room_y = self.rom.read_u8(0x7D646 + 3)?;
        self.rom.write_u8(0x7D69A + 2, pants_room_x + 1)?;
        self.rom.write_u8(0x7D69A + 3, pants_room_y + 1)?;
        // Homing Geemer Room:
        let west_ocean_x = self.rom.read_u8(0x793FE + 2)?;
        let west_ocean_y = self.rom.read_u8(0x793FE + 3)?;
        self.rom.write_u8(0x7968F + 2, west_ocean_x + 5)?;
        self.rom.write_u8(0x7968F + 3, west_ocean_y + 2)?;
        Ok(())
    }

    fn write_map_areas(&mut self) -> Result<()> {
        let mut room_index_area_hashmaps: Vec<HashMap<usize, usize>> =
            vec![HashMap::new(); NUM_AREAS];
        for (i, room) in self.game_data.room_geometry.iter().enumerate() {
            let room_index = self.orig_rom.read_u8(room.rom_address)? as usize;
            let orig_room_area = self.orig_rom.read_u8(room.rom_address + 1)? as usize;
            assert!(!room_index_area_hashmaps[orig_room_area].contains_key(&room_index));
            let new_area = self.map.area[i];
            room_index_area_hashmaps[orig_room_area].insert(room_index, new_area);
        }

        // Handle twin rooms:
        let pants_room_idx = self.game_data.room_idx_by_name["Pants Room"];
        room_index_area_hashmaps[4].insert(0x25, self.map.area[pants_room_idx]); // Set East Pants Room to same area as Pants Room
        let west_ocean_room_idx = self.game_data.room_idx_by_name["West Ocean"];
        room_index_area_hashmaps[0].insert(0x11, self.map.area[west_ocean_room_idx]); // Set Homing Geemer Room to same area as West Ocean

        // Write the information about each room's map area to some free space in bank 0x8F
        // which will be read by the `map_area` patch.
        let area_data_base_ptr = snes2pc(0x8FE99B);
        let mut area_data_ptr_pc = area_data_base_ptr + 2 * NUM_AREAS;
        for area in 0..NUM_AREAS {
            // Write pointer to the start of the table for the given area:
            let area_data_ptr_snes = (area_data_ptr_pc & 0x7FFF) | 0x8000;
            self.rom
                .write_u16(area_data_base_ptr + 2 * area, area_data_ptr_snes as isize)?;

            // Write the table contents:
            for (&room_index, &new_area) in &room_index_area_hashmaps[area] {
                self.rom
                    .write_u8(area_data_ptr_pc + room_index, new_area as isize)?;
            }

            // Advance the pointer keeping track of the next available free space:
            area_data_ptr_pc += room_index_area_hashmaps[area].keys().max().unwrap() + 1;
        }
        assert!(area_data_ptr_pc <= snes2pc(0x8FEB00));
        Ok(())
    }

    fn apply_map_tile_patches(&mut self) -> Result<()> {
        map_tiles::MapPatcher::new(
            &mut self.rom,
            self.game_data,
            self.map,
            self.randomization,
            &self.locked_door_state_indices,
        )
        .apply_patches()?;
        Ok(())
    }

    fn remove_non_blue_doors(&mut self) -> Result<()> {
        let plm_types_to_remove = vec![
            0xC88A, 0xC85A, 0xC872, // right pink/yellow/green door
            0xC890, 0xC860, 0xC878, // left pink/yellow/green door
            0xC896, 0xC866, 0xC87E, // down pink/yellow/green door
            0xC89C, 0xC86C, 0xC884, // up pink/yellow/green door
            0xDB48, 0xDB4C, 0xDB52, 0xDB56, 0xDB5A, 0xDB60, // eye doors
            0xC8CA, // wall in Escape Room 1
        ];
        let gray_door_plm_types: HashMap<isize, isize> = vec![
            (0xC848, 0xBAF4), // left gray door
            (0xC842, 0xFA00), // right gray door
            (0xC854, 0xFA06), // up gray door
            (0xC84E, 0xFA0C), // down gray door
        ]
        .into_iter()
        .collect();
        let keep_gray_door_room_names: Vec<String> = vec![
            "Bomb Torizo Room",
            "Kraid Room",
            "Phantoon's Room",
            "Draygon's Room",
            "Ridley's Room",
            "Golden Torizo's Room",
            "Botwoon's Room",
            "Spore Spawn Room",
            "Crocomire's Room",
            "Baby Kraid Room",
            "Plasma Room",
            "Metal Pirates Room",
        ]
        .iter()
        .map(|x| x.to_string())
        .collect();
        for room in &self.game_data.room_geometry {
            let event_state_ptrs = get_room_state_ptrs(&self.rom, room.rom_address)?;
            for &(event_ptr, state_ptr) in &event_state_ptrs {
                let plm_set_ptr = self.rom.read_u16(state_ptr + 20)? as usize;
                let mut ptr = plm_set_ptr + 0x70000;
                loop {
                    let plm_type = self.rom.read_u16(ptr)?;
                    if plm_type == 0 {
                        break;
                    }
                    let room_keep_gray_door = keep_gray_door_room_names.contains(&room.name)
                        || (room.name == "Pit Room" && event_ptr == 0xE652);
                    let is_removable_grey_door =
                        gray_door_plm_types.contains_key(&plm_type) && !room_keep_gray_door;
                    if plm_types_to_remove.contains(&plm_type) || is_removable_grey_door {
                        self.rom.write_u16(ptr, 0xB63B)?; // right continuation arrow (should have no effect, giving a blue door)
                        self.rom.write_u16(ptr + 2, 0)?; // position = (0, 0)
                    } else if gray_door_plm_types.contains_key(&plm_type) {
                        let new_type = gray_door_plm_types[&plm_type];

                        // Don't replace the gray doors in BT Room. In particular we want to leave its escape-state gray door
                        // vanilla (so that it closes immediately and doesn't unlock until animals are saved).
                        if room.name != "Bomb Torizo Room" {
                            self.rom.write_u16(ptr, new_type)?;
                        }
                    }
                    ptr += 6;
                }
            }
        }
        Ok(())
    }

    fn use_area_based_music(&mut self) -> Result<()> {
        // Start by applying vanilla music (since even for tracks that we don't change below, we need
        // to make sure they apply concrete tracks instead of "no change" like the vanilla game has):
        override_music(&mut self.rom)?;

        let area_music: [[u16; 2]; NUM_AREAS] = [
            [
                0x050C, // Return to Crateria (ASM can replace with intro track or storm track)
                0x0509, // Crateria Space Pirates (ASM can replace with zebes asleep track, with or without storm)
            ],
            [
                0x050F, // Green Brinstar
                0x0512, // Red Brinstar
            ],
            [
                0x0515, // Upper Norfair
                0x0518, // Lower Norfair
            ],
            [
                0x0530, // Wrecked Ship (power off)
                0x0530, // Wrecked Ship (power off)  (power on version, 0x0630, to be used by ASM)
            ],
            [
                0x061B, // Outer Maridia
                0x051B, // Inner Maridia
            ],
            [
                0x0609, // Tourian Entrance (Statues Room)
                0x051E, // Tourian Main
            ],
        ];

        let songs_to_keep: Vec<u16> = vec![
            // Elevator (item room music):
            0x0300, // Elevator
            0x0309, // Space Pirate Elevator
            0x0312, // Lower Brinstar Elevator
            0x0324, // Golden Torizo incoming fight
            0x0330, // Bowling Alley
            // Bosses:
            0x052A, // Miniboss Fight (Spore Spawn, Botwoon)
            // 0x0627,  // Boss Fight (Phantoon, Kraid), also Baby Kraid room.
            0x0527, // Boss Fight (?)
            0x0424, // Boss Fight (Ridley)
            0x0524, // Boss Fight (Draygon)
        ];

        let rooms_to_leave_unchanged = [
            "Mother Brain Room",
            "Big Boy Room",
            "Kraid Room",
            "Phantoon's Room",
        ]
        .map(|x| x.to_string());
        for (room_idx, room) in self.game_data.room_geometry.iter().enumerate() {
            if rooms_to_leave_unchanged.contains(&room.name) {
                continue;
            }
            let area = self.map.area[room_idx];
            let subarea = self.map.subarea[room_idx];
            let event_state_ptrs = get_room_state_ptrs(&self.rom, room.rom_address)?;
            for &(_event_ptr, state_ptr) in &event_state_ptrs {
                let song = self.rom.read_u16(state_ptr + 4)? as u16;
                if songs_to_keep.contains(&song) && room.name != "Golden Torizo Energy Recharge" {
                    // In vanilla, Golden Torizo Energy Recharge plays the item/elevator music,
                    // but that only seems to be because of it being next to Screw Attack Room.
                    // We want it to behave like the other Refill rooms and use area-themed music.
                    continue;
                }
                let new_song = area_music[area][subarea];
                self.rom.write_u16(state_ptr + 4, new_song as isize)?;
                if room.name == "Pants Room" {
                    // Set music for East Pants Room:
                    self.rom
                        .write_u16(snes2pc(0x8FD6A7 + 4), new_song as isize)?;
                } else if room.name == "West Ocean" {
                    // Set music for Homing Geemer Room:
                    self.rom
                        .write_u16(snes2pc(0x8F969C + 4), new_song as isize)?;
                }
            }
        }
        Ok(())
    }

    fn setup_door_specific_fx(&mut self) -> Result<()> {
        // Set up door-specific FX (which otherwise would get broken by the changes in door connections):
        let mut door_fx: HashMap<DoorPtrPair, usize> = HashMap::new();
        door_fx.insert((Some(0x19732), Some(0x1929A)), 0x8386D0); // Rising Tide left door: lava rising
        door_fx.insert((Some(0x1965A), Some(0x19672)), 0x838650); // Volcano Room left door: lava rising
        door_fx.insert((Some(0x195B2), Some(0x195BE)), 0x8385E0); // Speed Booster Hall right door: lava rising when Speed Booster collected
        door_fx.insert((Some(0x1983A), Some(0x19876)), 0x83876A); // Acid Statue Room bottom-right door: acid lowered
        door_fx.insert((Some(0x199A2), Some(0x199F6)), 0x83883C); // Amphitheatre right door: acid raised
        door_fx.insert((Some(0x18B6E), Some(0x1AB34)), 0x838060); // Climb bottom-left door: lava rising

        for (door1, door2, _) in &self.map.doors {
            if door_fx.contains_key(door1) {
                self.rom.write_u16(
                    snes2pc(door_fx[door1]),
                    (door2.0.unwrap() & 0xffff) as isize,
                )?;
            }
            if door_fx.contains_key(door2) {
                self.rom.write_u16(
                    snes2pc(door_fx[door2]),
                    (door1.0.unwrap() & 0xffff) as isize,
                )?;
            }
        }

        Ok(())
    }

    fn apply_mother_brain_fight_patches(&mut self) -> Result<()> {
        if self.randomization.difficulty.supers_double {
            // Make Supers do double damage to Mother Brain:
            self.rom.write_u8(snes2pc(0xB4F1D5), 0x84)?;
        }

        match self.randomization.difficulty.mother_brain_fight {
            MotherBrainFight::Vanilla => {
                // See fast_mother_brain_fight.asm patch for baseline changes to speed up cutscenes.
            }
            MotherBrainFight::Short => {
                // Make Mother Brain 1 finish faster:
                for addr in &[0x897D, 0x89AF, 0x89E1, 0x8A09, 0x8A31, 0x8A63, 0x8A95] {
                    self.rom.write_u16(snes2pc(0xA90000 + addr), 0x10)?; // cut delay in half for tubes to fall
                }

                // Skip the slow movement to the right when MB2 is preparing to finish Samus off
                self.rom.write_n(snes2pc(0xA9BB24), &[0xEA; 3])?;

                // After finishing Samus off (down to 100 energy or lower), skip to Mother Brain exploding:
                self.rom.write_u16(snes2pc(0xA9BD9E), 0xAEE1)?;

                self.rom.write_n(
                    snes2pc(0xA9AEFD),
                    &[
                        // (skip part where mother brain stumbles backwards before death; instead get hyper beam)
                        0xA9, 0x03, 0x00, // LDA #$0003
                        0x22, 0xAD, 0xE4, 0x91, // JSL $91E4AD
                        0xA9, 0x21, 0xAF, // LDA #$AF21             ;\
                        0x8D, 0xA8,
                        0x0F, // STA $0FA8  [$7E:0FA8]  ;} Mother Brain's body function = $AF21
                        0x60, // RTS
                    ],
                )?;

                // Silence the music and make Samus stand up when Mother Brain starts to fade to corpse
                self.rom.write_n(
                    snes2pc(0xA9B1BE),
                    &[0x20, 0x00, 0xFD], // JSR 0xFD00  (must match address in fast_mother_brain_cutscene.asm)
                )?;

                if self.randomization.difficulty.escape_movement_items
                    || self.randomization.difficulty.stop_item_placement_early
                {
                    // 0xA9FB70: new hyper beam collect routine in escape_items.asm.
                    self.rom.write_u24(snes2pc(0xA9AF01), 0xA9FB70)?;
                }
            }
            MotherBrainFight::Skip => {
                // Make Mother Brain 1 finish faster:
                for addr in &[0x897D, 0x89AF, 0x89E1, 0x8A09, 0x8A31, 0x8A63, 0x8A95] {
                    self.rom.write_u16(snes2pc(0xA90000 + addr), 0x10)?; // cut delay in half for tubes to fall
                }

                // Skip MB2 and MB3:
                self.rom.write_u16(snes2pc(0xA98D80), 0xAEE1)?;
                self.rom.write_n(
                    snes2pc(0xA9AEFD),
                    &[
                        // (skip part where mother brain stumbles backwards before death; instead get hyper beam)
                        0xA9, 0x03, 0x00, // LDA #$0003
                        0x22, 0xAD, 0xE4, 0x91, // JSL $91E4AD
                        0xEA, 0xEA, // nop : nop
                    ],
                )?;
                self.rom.write_u16(snes2pc(0xA9AF07), 0xB115)?; // skip MB moving forward, drooling, exploding
                self.rom.write_u16(snes2pc(0xA9B19F), 1)?; // accelerate fade to gray (which wouldn't have an effect here except for a delay)

                if self.randomization.difficulty.escape_movement_items {
                    // 0xA9FB70: new hyper beam collect routine in escape_items.asm.
                    self.rom.write_u24(snes2pc(0xA9AF01), 0xA9FB70)?;
                }
            }
        }

        Ok(())
    }

    fn apply_miscellaneous_patches(&mut self) -> Result<()> {
        // Copy the item at Morph Ball to the Zebes-awake state (so it doesn't become unobtainable after Zebes is awake).
        // For this we overwrite the PLM slot for the gray door at the left of the room (which we would get rid of anyway).
        let plm_data = self.rom.read_n(0x786DE, 6)?.to_vec();
        self.rom.write_n(0x78746, &plm_data)?;

        // Disable demo (by overwriting the branch on the timer reaching zero):
        self.rom.write_n(snes2pc(0x8B9F2C), &vec![0x80, 0x0A])?; // BRA $0A

        // In Kraid's room, no longer restrict Samus X position to left screen:
        self.rom.write_u8(snes2pc(0xA7C9EE), 0x60)?; // RTS

        // In Shaktool room, skip setting screens to red scroll (so that it won't glitch out when entering from the right):
        self.rom.write_u8(snes2pc(0x84B8DC), 0x60)?; // RTS

        // Restore acid in Tourian Escape Room 4:
        self.rom.write_u16(snes2pc(0x8FDF03), 0xC953)?; // Vanilla setup ASM pointer (to undo effect of `no_explosions_before_escape` patch)
        self.rom.write_u8(snes2pc(0x8FC95B), 0x60)?; // RTS (return early from setup ASM to skip setting up shaking)

        // Remove fake gray door that gets drawn in Phantoon's Room:
        self.rom.write_n(snes2pc(0xA7D4E5), &vec![0xEA; 8])?;

        if self.randomization.difficulty.all_items_spawn {
            // Copy the item in Pit Room to the Zebes-asleep state.
            // For this we overwrite the PLM slot for the gray door at the left of the room (which we would get rid of anyway).
            let plm_data = self.rom.read_n(0x783EE, 6)?.to_vec();
            self.rom.write_n(0x783C8, &plm_data)?;
        }

        if self.randomization.difficulty.acid_chozo {
            // Remove Space Jump check
            self.rom.write_n(snes2pc(0x84D195), &[0xEA, 0xEA])?; // NOP : NOP
        }

        if self.randomization.difficulty.infinite_space_jump {
            // self.rom.write_n(0x82493, &[0x80, 0x0D])?;  // BRA $0D  (Infinite Space Jump)
            // self.rom.write_n(snes2pc(0x90A493), &[0xEA, 0xEA])?; // NOP : NOP  (old Lenient Space Jump)

            // Lenient Space Jump: Remove check on maximum Y speed for Space Jump to trigger:
            self.rom.write_n(snes2pc(0x90A4A0), &[0xEA, 0xEA])?; // NOP : NOP
            self.rom.write_n(snes2pc(0x90A4AF), &[0xEA, 0xEA])?; // NOP : NOP
        }

        if !self.randomization.difficulty.ultra_low_qol {
            // In Crocomire's initialization, skip setting the leftmost screens to red scroll. Even in the vanilla game there
            // is no purpose to this, as they are already red. But it important to skip here in the rando, because when entering
            // from the left door with Crocomire still alive, these scrolls are set to blue by the door ASM, and if they
            // were overridden with red it would break the graphics.
            self.rom.write_n(snes2pc(0xA48A92), &vec![0xEA; 4])?; // NOP:NOP:NOP:NOP

            // Release Spore Spawn camera so it won't be glitched when entering from the right:
            self.rom.write_n(snes2pc(0xA5EADA), &vec![0xEA; 3])?; // NOP:NOP:NOP

            // Likewise release Kraid camera so it won't be as glitched when entering from the right:
            self.rom.write_n(snes2pc(0xA7A9F4), &vec![0xEA; 4])?; // NOP:NOP:NOP:NOP

            // Fix the door cap X location for the Green Brinstar Main Shaft door to itself left-to-right:
            self.rom.write_u8(snes2pc(0x838CF2), 0x11)?;
        }

        if self.randomization.difficulty.save_animals == SaveAnimals::Yes {
            // Change end-game behavior to require saving the animals. Address here must match escape.asm:
            self.rom.write_u16(snes2pc(0xA1F000), 0xFFFF)?;
        }

        if self.randomization.difficulty.escape_enemies_cleared {
            // Change escape behavior to clear enemies. Address here must match escape.asm:
            self.rom.write_u16(snes2pc(0xA1f004), 0xFFFF)?;
        }

        if !self.randomization.difficulty.escape_refill {
            // Disable the energy refill at the start of the escape. Address here must match escape.asm:
            self.rom.write_u16(snes2pc(0xA1F002), 0x0001)?;
        }

        Ok(())
    }

    fn apply_title_screen_patches(&mut self) -> Result<()> {
        let mut rng_seed = [0u8; 32];
        rng_seed[..8].copy_from_slice(&self.randomization.seed.to_le_bytes());
        let mut rng = rand::rngs::StdRng::from_seed(rng_seed);

        let mut img = Array3::<u8>::zeros((224, 256, 3));
        loop {
            let top_left_idx = rng.gen_range(0..self.game_data.title_screen_data.top_left.len());
            let top_right_idx = rng.gen_range(0..self.game_data.title_screen_data.top_right.len());
            let bottom_left_idx =
                rng.gen_range(0..self.game_data.title_screen_data.bottom_left.len());
            let bottom_right_idx =
                rng.gen_range(0..self.game_data.title_screen_data.bottom_right.len());

            let top_left_slice = self.game_data.title_screen_data.top_left[top_left_idx]
                .slice(ndarray::s![32..144, 0..128, ..]);
            let top_right_slice = self.game_data.title_screen_data.top_right[top_right_idx]
                .slice(ndarray::s![32..144, 128..256, ..]);
            let bottom_left_slice = self.game_data.title_screen_data.bottom_left[bottom_left_idx]
                .slice(ndarray::s![112..224, 0..128, ..]);
            let bottom_right_slice = self.game_data.title_screen_data.bottom_right
                [bottom_right_idx]
                .slice(ndarray::s![112..224, 128..256, ..]);

            img.slice_mut(ndarray::s![0..112, 0..128, ..])
                .assign(&top_left_slice);
            img.slice_mut(ndarray::s![0..112, 128..256, ..])
                .assign(&top_right_slice);
            img.slice_mut(ndarray::s![112..224, 0..128, ..])
                .assign(&bottom_left_slice);
            img.slice_mut(ndarray::s![112..224, 128..256, ..])
                .assign(&bottom_right_slice);

            let map = &self.game_data.title_screen_data.map_station;
            for y in 0..224 {
                for x in 0..256 {
                    if map[(y, x, 0)] == 0 && map[(y, x, 1)] == 0 && map[(y, x, 2)] == 0 {
                        continue;
                    }
                    img[(y, x, 0)] = map[(y, x, 0)];
                    img[(y, x, 1)] = map[(y, x, 1)];
                    img[(y, x, 2)] = map[(y, x, 2)];
                }
            }

            let mut title_patcher = title::TitlePatcher::new(&mut self.rom);
            let bg_result = title_patcher.patch_title_background(&img);
            if bg_result.is_err() {
                info!(
                    "Failed title screen randomization: {}",
                    bg_result.unwrap_err()
                );
                continue;
            }
            title_patcher.patch_title_foreground()?;
            title_patcher.patch_title_gradient()?;
            title_patcher.patch_title_blue_light()?;
            println!(
                "Title screen data end: {:x}",
                pc2snes(title_patcher.next_free_space_pc)
            );
            return Ok(());
        }
    }

    fn setup_reload_cre(&mut self) -> Result<()> {
        // Find the rooms connected to Kraid and Crocomire and set them to reload CRE, to prevent graphical glitches.
        // Not sure if this is necessary for Crocomire. The vanilla game does it but we skip it since it doesn't seem to be a problem.
        let reload_cre_door_pairs: HashSet<DoorPtrPair> = [
            (Some(0x191DA), Some(0x19252)), // Kraid right door
            (Some(0x191CE), Some(0x191B6)), // Kraid left door
                                            // (Some(0x193DE), Some(0x19432)), // Crocomire left door
                                            // (Some(0x193EA), Some(0x193D2)), // Crocomire top door
        ]
        .into();
        for (src_pair, dst_pair, _bidirectional) in &self.map.doors {
            if reload_cre_door_pairs.contains(src_pair) {
                let (room_idx, _door_idx) =
                    self.game_data.room_and_door_idxs_by_door_ptr_pair[dst_pair];
                self.rom
                    .write_u8(self.game_data.room_geometry[room_idx].rom_address + 8, 2)?;
            }
            if reload_cre_door_pairs.contains(dst_pair) {
                let (room_idx, _door_idx) =
                    self.game_data.room_and_door_idxs_by_door_ptr_pair[src_pair];
                if self.game_data.room_geometry[room_idx].name == "Pants Room" {
                    // Apply reload CRE to East Pants Room rather than Pants Room:
                    self.rom.write_u8(0x7D69A + 8, 2)?;
                } else {
                    self.rom
                        .write_u8(self.game_data.room_geometry[room_idx].rom_address + 8, 2)?;
                }
            }
        }
        Ok(())
    }

    fn customize_escape_timer(&mut self) -> Result<()> {
        let escape_time = self.randomization.spoiler_log.escape.final_time_seconds as isize;
        let minutes = escape_time / 60;
        let seconds = escape_time % 60;
        self.rom
            .write_u8(snes2pc(0x809E21), (seconds % 10) + 16 * (seconds / 10))?;
        self.rom
            .write_u8(snes2pc(0x809E22), (minutes % 10) + 16 * (minutes / 10))?;
        Ok(())
    }

    fn fix_crateria_scrolling_sky(&mut self) -> Result<()> {
        // This function probably isn't needed anymore since we're using Mosaic's
        // reimplementation of scrolling sky.
        let data = vec![
            (0x8FB76C, (0x1892E, 0x18946)), // Landing Site
            (0x8FB777, (0x18916, 0x1896A)), // Landing Site
            (0x8FB782, (0x1893A, 0x189B2)), // Landing Site
            (0x8FB78D, (0x18922, 0x18AC6)), // Landing Site
            (0x8FB7B0, (0x189E2, 0x18A12)), // West Ocean
            (0x8FB7BB, (0x189CA, 0x18AEA)), // West Ocean (Bottom-left door, to Moat)
            (0x8FB7C6, (0x189FA, 0x1A18C)), // West Ocean
            (0x8FB7D1, (0x189D6, 0x1A1B0)), // West Ocean
            (0x8FB7DC, (0x189EE, 0x1A1E0)), // West Ocean
            (0x8FB7E7, (0x18A06, 0x1A300)), // West Ocean
            (0x8FB7F4, (0x18A72, 0x18A7E)), // East Ocean
            (0x8FB7FF, (0x18A66, 0x1A264)), // East Ocean
        ];
        for (addr, (exit_ptr, entrance_ptr)) in data {
            let door_pair = (Some(exit_ptr), Some(entrance_ptr));
            let other_door_pair = self.other_door_ptr_pair_map[&door_pair];
            self.rom.write_u16(
                snes2pc(addr),
                (other_door_pair.0.unwrap() & 0xFFFF) as isize,
            )?;
        }

        Ok(())
    }

    fn apply_seed_identifiers(&mut self) -> Result<()> {
        let cartridge_name = "SUPERMETROID MAPRANDO";
        self.rom.write_n(0x7FC0, cartridge_name.as_bytes())?;

        // Write seed name as a null-terminated URL-safe ASCII string.
        // This can be used to look up seeds on the website as https://maprando.com/seed/{seed name}/
        assert!(self.randomization.seed_name.as_bytes().len() < 16);
        self.rom.write_n(snes2pc(0xdffef0), &[0; 16])?;
        self.rom
            .write_n(snes2pc(0xdffef0), self.randomization.seed_name.as_bytes())?;

        // Write the display_seed, used by "seed_hash_display.asm" to show enemy names in the main menu.
        let seed_bytes = (self.randomization.display_seed as u32).to_le_bytes();
        self.rom.write_n(snes2pc(0xdfff00), &seed_bytes)?;
        Ok(())
    }

    fn write_item_credits(
        &mut self,
        idx: usize,
        step: Option<usize>,
        item: &str,
        item_idx: Option<usize>,
        area: &str,
    ) -> Result<()> {
        let base_addr = snes2pc(0xceb240 + (164 - 128 + idx * 2) * 0x40);

        if let Some(step) = step {
            // Write step number
            if step >= 10 {
                write_credits_big_digit(self.rom, step / 10, base_addr + 2)?;
            }
            write_credits_big_digit(self.rom, step % 10, base_addr + 4)?;

            // Write colon after step number:
            self.rom.write_u16(base_addr + 6, 0x5A)?;
            self.rom.write_u16(base_addr + 6 + 0x40, 0x5A)?;
        }

        // Write item text
        for (i, c) in item.chars().enumerate() {
            let c = c.to_ascii_uppercase();
            if c >= 'A' && c <= 'Z' {
                let word = 0x0400 | (c as isize - 'A' as isize);
                self.rom.write_u16(base_addr + (i + 5) * 2, word)?;
            }
        }

        // Write area text
        for (i, c) in area.chars().enumerate() {
            let c = c.to_ascii_uppercase();
            if c >= 'A' && c <= 'Z' {
                let word = 0x0C00 | (c as isize - 'A' as isize);
                self.rom.write_u16(base_addr + (i + 5) * 2 + 0x40, word)?;
            }
        }

        if let Some(item_idx) = item_idx {
            // Write stats address for collection time
            let stats_table_addr = snes2pc(0xdfdf80);
            let item_time_addr = 0xfe06;
            self.rom.write_u16(
                stats_table_addr + idx * 8,
                (item_time_addr + 4 * item_idx) as isize,
            )?;
            // Write stats type (2 = Time):
            self.rom.write_u16(stats_table_addr + idx * 8 + 6, 2)?;
        }
        Ok(())
    }

    fn write_preset(&mut self, row: usize, preset: Option<String>) -> Result<()> {
        let preset = preset.unwrap_or("Custom".to_string());
        let base_addr = snes2pc(0xceb240 + (row - 128) * 0x40);
        for (i, c) in preset.chars().enumerate() {
            let c = c.to_ascii_uppercase();
            if c >= 'A' && c <= 'Z' {
                write_credits_big_letter(self.rom, c, base_addr + 0x3E - preset.len() * 2 + i * 2)?;
            }
        }
        Ok(())
    }

    fn apply_credits(&mut self) -> Result<()> {
        // Write randomizer settings to credits tilemap
        self.write_preset(
            224,
            self.randomization
                .difficulty
                .skill_assumptions_preset
                .clone(),
        )?;
        self.write_preset(
            226,
            self.randomization
                .difficulty
                .item_progression_preset
                .clone(),
        )?;
        self.write_preset(
            228,
            self.randomization.difficulty.quality_of_life_preset.clone(),
        )?;

        // Write item locations in credits tilemap
        let item_name_pairs: Vec<(String, String)> = [
            ("ETank", "Energy Tank"),
            ("Missile", "Missile"),
            ("Super", "Super Missile"),
            ("PowerBomb", "Power Bomb"),
            ("Bombs", "Bombs"),
            ("Charge", "Charge Beam"),
            ("Ice", "Ice Beam"),
            ("HiJump", "HiJump Boots"),
            ("SpeedBooster", "Speed Booster"),
            ("Wave", "Wave Beam"),
            ("Spazer", "Spazer"),
            ("SpringBall", "Spring Ball"),
            ("Varia", "Varia Suit"),
            ("Gravity", "Gravity Suit"),
            ("XRayScope", "XRay Scope"),
            ("Plasma", "Plasma Beam"),
            ("Grapple", "Grappling Beam"),
            ("SpaceJump", "Space Jump"),
            ("ScrewAttack", "Screw Attack"),
            ("Morph", "Morph Ball"),
            ("ReserveTank", "Reserve Tank"),
            ("WallJump", "WallJump Boots"),
        ]
        .into_iter()
        .map(|(x, y)| (x.to_string(), y.to_string()))
        .collect();
        let item_display_name_map: HashMap<String, String> =
            item_name_pairs.iter().cloned().collect();
        let item_name_index: HashMap<String, usize> = item_name_pairs
            .iter()
            .enumerate()
            .map(|(i, x)| (x.0.clone(), i))
            .collect();
        let mut items_set: HashSet<String> = HashSet::new();

        // Show starting items at the top:
        for &(item, _cnt) in &self.randomization.starting_items {
            let raw_name = Item::VARIANTS[item as usize].to_string();
            let item_name = item_display_name_map[&raw_name].clone();
            self.write_item_credits(items_set.len(), None, &item_name, None, "starting item")?;
            items_set.insert(raw_name.clone());
        }

        // Show collectible items in the middle:
        for (step, step_summary) in self.randomization.spoiler_log.summary.iter().enumerate() {
            for item_info in step_summary.items.iter() {
                if !items_set.contains(&item_info.item) {
                    let item_name = item_display_name_map[&item_info.item].clone();
                    let item_idx = item_name_index[&item_info.item];
                    self.write_item_credits(
                        items_set.len(),
                        Some(step + 1),
                        &item_name,
                        Some(item_idx),
                        &item_info.location.area,
                    )?;
                    items_set.insert(item_info.item.clone());
                }
            }
        }

        // Show logically uncollectible items:
        for loc in &self.randomization.spoiler_log.all_items {
            if loc.item == "Nothing" {
                continue;
            }
            if !items_set.contains(&loc.item) {
                let item_name = item_display_name_map[&loc.item].clone();
                let item_idx = item_name_index[&loc.item];
                self.write_item_credits(
                    items_set.len(),
                    None,
                    &item_name,
                    Some(item_idx),
                    &loc.location.area,
                )?;
                items_set.insert(loc.item.clone());
            }
        }

        // Show unplaced items at the bottom:
        for (name, display_name) in &item_name_pairs {
            if self.randomization.difficulty.wall_jump != WallJump::Collectible
                && name == "WallJump"
            {
                // Don't show "WallJump" item unless using Collectible mode.
                continue;
            }
            if !items_set.contains(name) {
                self.write_item_credits(items_set.len(), None, &display_name, None, "not placed")?;
                items_set.insert(name.clone());
            }
        }
        Ok(())
    }

    fn set_starting_items(&mut self) -> Result<()> {
        // Addresses used in new_game.asm:
        let initial_items_collected = snes2pc(0xB5FE04);
        let initial_items_equipped = snes2pc(0xB5FE06);
        let initial_beams_collected = snes2pc(0xB5FE08);
        let initial_beams_equipped = snes2pc(0xB5FE0A);
        let initial_item_bits = snes2pc(0xB5FE12);
        let initial_energy = snes2pc(0xB5FE52);
        let initial_max_energy = snes2pc(0xB5FE54);
        let initial_reserve_energy = snes2pc(0xB5FE56);
        let initial_max_reserve_energy = snes2pc(0xB5FE58);
        let initial_reserve_mode = snes2pc(0xB5FE5A);
        let initial_missiles = snes2pc(0xB5FE5C);
        let initial_max_missiles = snes2pc(0xB5FE5E);
        let initial_supers = snes2pc(0xB5FE60);
        let initial_max_supers = snes2pc(0xB5FE62);
        let initial_power_bombs = snes2pc(0xB5FE64);
        let initial_max_power_bombs = snes2pc(0xB5FE66);

        let mut item_mask = 0;
        let mut beam_mask = 0;
        let mut starting_missiles = 0;
        let mut starting_energy = 99;
        let mut starting_reserves = 0;
        let mut starting_supers = 0;
        let mut starting_powerbombs = 0;
        let item_bitmask_map: HashMap<Item, u16> = vec![
            (Item::Varia, 0x0001),
            (Item::SpringBall, 0x0002),
            (Item::Morph, 0x0004),
            (Item::ScrewAttack, 0x0008),
            (Item::Gravity, 0x0020),
            (Item::HiJump, 0x0100),
            (Item::SpaceJump, 0x0200),
            (Item::Bombs, 0x1000),
            (Item::SpeedBooster, 0x2000),
            (Item::Grapple, 0x4000),
            (Item::XRayScope, 0x8000),
        ]
        .into_iter()
        .collect();
        let beam_bitmask_map: HashMap<Item, u16> = vec![
            (Item::Wave, 0x0001),
            (Item::Ice, 0x0002),
            (Item::Spazer, 0x0004),
            (Item::Plasma, 0x0008),
            (Item::Charge, 0x1000),
        ]
        .into_iter()
        .collect();
        for &(item, cnt) in &self.randomization.starting_items {
            if item_bitmask_map.contains_key(&item) {
                item_mask |= item_bitmask_map[&item];
            } else if beam_bitmask_map.contains_key(&item) {
                beam_mask |= beam_bitmask_map[&item];
            } else if item == Item::Missile {
                starting_missiles += (cnt as isize) * 5;
            } else if item == Item::ETank {
                starting_energy += (cnt as isize) * 100;
            } else if item == Item::ReserveTank {
                starting_reserves += (cnt as isize) * 100;
            } else if item == Item::Super {
                starting_supers += (cnt as isize) * 5;
            } else if item == Item::PowerBomb {
                starting_powerbombs += (cnt as isize) * 5;
            }
        }
        let beam_equipped_mask = if beam_mask & 0x000C == 0x000C {
            // Don't equip Spazer if Plasma equipped
            beam_mask & !0x0004
        } else {
            beam_mask
        };

        // Set items collected/equipped:
        self.rom
            .write_u16(initial_items_collected, item_mask as isize)?;
        self.rom
            .write_u16(initial_items_equipped, item_mask as isize)?;
        self.rom
            .write_u16(initial_beams_collected, beam_mask as isize)?;
        self.rom
            .write_u16(initial_beams_equipped, beam_equipped_mask as isize)?;
        self.rom.write_u16(initial_energy, starting_energy)?;
        self.rom.write_u16(initial_max_energy, starting_energy)?;
        self.rom
            .write_u16(initial_reserve_energy, starting_reserves)?;
        self.rom
            .write_u16(initial_max_reserve_energy, starting_reserves)?;
        self.rom.write_u16(
            initial_reserve_mode,
            if starting_reserves > 0 { 1 } else { 0 },
        )?; // 0 = Not obtained, 1 = Auto
        self.rom
            .write_u16(initial_max_missiles, starting_missiles)?;
        self.rom.write_u16(initial_max_supers, starting_supers)?;
        self.rom
            .write_u16(initial_max_power_bombs, starting_powerbombs)?;
        if self.randomization.difficulty.start_location_mode == StartLocationMode::Escape
            && self.randomization.difficulty.mother_brain_fight != MotherBrainFight::Skip
        {
            self.rom.write_u16(initial_missiles, 0)?;
            self.rom.write_u16(initial_supers, 0)?;
            self.rom.write_u16(initial_power_bombs, 0)?;
        } else {
            self.rom.write_u16(initial_missiles, starting_missiles)?;
            self.rom.write_u16(initial_supers, starting_supers)?;
            self.rom
                .write_u16(initial_power_bombs, starting_powerbombs)?;
        }
        self.rom
            .write_n(initial_item_bits, &self.nothing_item_bitmask)?;

        Ok(())
    }

    fn set_start_location(&mut self) -> Result<()> {
        let initial_area_addr = snes2pc(0xB5FE00);
        let initial_load_station_addr = snes2pc(0xB5FE02);
        let initial_boss_bits = snes2pc(0xB5FE0C);

        if self.randomization.difficulty.start_location_mode == StartLocationMode::Escape {
            // Use Tourian load station 2, set up in escape_autosave.asm
            self.rom.write_u16(initial_area_addr, 5)?;
            self.rom.write_u16(initial_load_station_addr, 2)?;

            // Set all bosses defeated:
            self.rom.write_n(initial_boss_bits, &[7, 7, 7, 7, 7, 7])?;

            return Ok(());
        }

        // Use Crateria load station 2, to support random start (also used for Ship start)
        self.rom.write_u16(initial_area_addr, 0)?;
        self.rom.write_u16(initial_load_station_addr, 2)?;

        // Set no bosses defeated:
        self.rom.write_n(initial_boss_bits, &[0; 6])?;

        // Set starting room and Samus and camera starting location:
        let loc = self.randomization.start_location.clone();
        let room_addr = self.game_data.room_ptr_by_id[&loc.room_id];
        let door_node_id = loc.door_load_node_id.unwrap_or(loc.node_id);
        let (_, entrance_ptr) =
            self.game_data.reverse_door_ptr_pair_map[&(loc.room_id, door_node_id)];
        let x_pixels = (loc.x * 16.0) as isize;
        let y_pixels = (loc.y * 16.0) as isize - 24;
        let mut screen_x = x_pixels & 0xFF00;
        let mut screen_y = y_pixels & 0xFF00;
        screen_x += (loc.camera_offset_x.unwrap_or(0.0) * 16.0) as isize;
        screen_y += (loc.camera_offset_y.unwrap_or(0.0) * 16.0) as isize;
        let samus_x = x_pixels - (screen_x + 0x80);
        let samus_y = y_pixels - screen_y;
        let station_addr = snes2pc(0x80C4E1);
        self.rom
            .write_u16(station_addr, (room_addr & 0xFFFF) as isize)?;
        self.rom
            .write_u16(station_addr + 2, (entrance_ptr.unwrap() & 0xFFFF) as isize)?;
        self.rom.write_u16(station_addr + 6, screen_x)?;
        self.rom.write_u16(station_addr + 8, screen_y)?;
        self.rom
            .write_u16(station_addr + 10, ((samus_y as i16) as u16) as isize)?;
        self.rom
            .write_u16(station_addr + 12, ((samus_x as i16) as u16) as isize)?;
        Ok(())
    }

    fn apply_door_hazard_marker(&mut self, door_ptr_pair: DoorPtrPair) -> Result<()> {
        let mut other_door_ptr_pair = self.other_door_ptr_pair_map[&door_ptr_pair];

        if other_door_ptr_pair == (Some(0x1AA8C), Some(0x1AAE0)) {
            // Don't draw hazard marker on left side of Mother Brain Room:
            return Ok(());
        }

        if other_door_ptr_pair == (Some(0x1A600), Some(0x1A678)) {
            // For the Toilet, pass through to room above:
            other_door_ptr_pair = self.other_door_ptr_pair_map[&(Some(0x1A60C), Some(0x1A5AC))];
        }
        let (room_idx, door_idx) =
            self.game_data.room_and_door_idxs_by_door_ptr_pair[&other_door_ptr_pair];
        let room = &self.game_data.room_geometry[room_idx];
        let door = &room.doors[door_idx];

        let plm_id: u16;
        let tile_x: usize;
        let tile_y: usize;
        if door.direction == "right" {
            plm_id = 0xF800; // must match address in hazard_markers.asm
            tile_x = door.x * 16 + 15;
            tile_y = door.y * 16 + 6;
        } else if door.direction == "left" {
            plm_id = 0xF80C; // must match address in hazard_markers.asm
            tile_x = door.x * 16;
            tile_y = door.y * 16 + 6;
        } else if door.direction == "down" {
            if door.offset == Some(0) {
                plm_id = 0xF808; // hazard marking overlaid on transition tiles
            } else {
                plm_id = 0xF804;
            }
            tile_x = door.x * 16 + 6;
            tile_y = door.y * 16 + 15 - door.offset.unwrap_or(0);
        } else {
            panic!(
                "Unsupported door direction for hazard marker: {}",
                door.direction
            );
        }

        let mut write_asm = |room_ptr: usize, x: usize, y: usize| {
            self.extra_setup_asm
                .entry(room_ptr)
                .or_insert(vec![])
                .extend(vec![
                    0x22,
                    0xD7,
                    0x83,
                    0x84, // jsl $8483D7
                    x as u8,
                    y as u8, // X and Y coordinates in 16x16 tiles
                    (plm_id & 0x00FF) as u8,
                    (plm_id >> 8) as u8,
                ]);
        };

        write_asm(room.rom_address, tile_x, tile_y);
        if room.rom_address == 0x793FE && door.x == 5 && door.y == 2 {
            // Homing Geemer Room
            write_asm(room.twin_rom_address.unwrap(), tile_x % 16, tile_y % 16);
        }
        if room.rom_address == 0x7D646 && door.x == 1 && door.y == 2 {
            // East Pants Room
            write_asm(
                room.twin_rom_address.unwrap(),
                tile_x % 16,
                tile_y % 16 + 16,
            );
        }
        Ok(())
    }

    fn apply_hazard_markers(&mut self) -> Result<()> {
        let mut door_ptr_pairs = vec![
            (Some(0x1A42C), Some(0x1A474)), // Mt. Everest (top)
            (Some(0x1A678), Some(0x1A600)), // Oasis (top)
            (Some(0x1A3F0), Some(0x1A444)), // Fish Tank (top left)
            (Some(0x1A3FC), Some(0x1A450)), // Fish Tank (top right)
            (Some(0x19996), Some(0x1997E)), // Amphitheatre (left)
            (Some(0x1AA14), Some(0x1AA20)), // Tourian Blue Hoppers (left)
            (Some(0x18DDE), Some(0x18E6E)), // Big Pink crumble blocks (left),
            (Some(0x19312), Some(0x1934E)), // Ice Beam Gate Room crumbles (top left)
            (Some(0x1A630), Some(0x1A5C4)), // Bug Sand Hole (left)
            (Some(0x1A618), Some(0x1A564)), // Bug Sand Hole (right)
        ];
        if self.randomization.difficulty.wall_jump != WallJump::Vanilla {
            door_ptr_pairs.extend(vec![
                (Some(0x18A06), Some(0x1A300)), // West Ocean Gravity Suit door
                (Some(0x198BE), Some(0x198CA)), // Ridley's Room top door
                (Some(0x193EA), Some(0x193D2)), // Crocomire's Room top door
            ]);
        }
        for pair in door_ptr_pairs {
            self.apply_door_hazard_marker(pair)?;
        }
        Ok(())
    }

    fn apply_single_locked_door(&mut self, locked_door: LockedDoor, state_index: u8) -> Result<()> {
        let (room_idx, door_idx) =
            self.game_data.room_and_door_idxs_by_door_ptr_pair[&locked_door.src_ptr_pair];
        let room = &self.game_data.room_geometry[room_idx];
        let door = &room.doors[door_idx];
        let (x, y) = match door.direction.as_str() {
            "right" => (door.x * 16 + 14 - door.offset.unwrap_or(0), door.y * 16 + 6),
            "left" => (door.x * 16 + 1 + door.offset.unwrap_or(0), door.y * 16 + 6),
            "up" => (door.x * 16 + 6, door.y * 16 + 1 + door.offset.unwrap_or(0)),
            "down" => (door.x * 16 + 6, door.y * 16 + 14 - door.offset.unwrap_or(0)),
            _ => panic!("Unexpected door direction: {}", door.direction),
        };
        let plm_id = match (locked_door.door_type, door.direction.as_str()) {
            (DoorType::Yellow, "right") => 0xC85A,
            (DoorType::Yellow, "left") => 0xC860,
            (DoorType::Yellow, "down") => 0xC866,
            (DoorType::Yellow, "up") => 0xC86C,
            (DoorType::Green, "right") => 0xC872,
            (DoorType::Green, "left") => 0xC878,
            (DoorType::Green, "down") => 0xC87E,
            (DoorType::Green, "up") => 0xC884,
            (DoorType::Red, "right") => 0xC88A,
            (DoorType::Red, "left") => 0xC890,
            (DoorType::Red, "down") => 0xC896,
            (DoorType::Red, "up") => 0xC89C,
            (DoorType::Beam(_), "right") => 0xFCC0,
            (DoorType::Beam(_), "left") => 0xFCC6,
            (DoorType::Beam(_), "down") => 0xFCCC,
            (DoorType::Beam(_), "up") => 0xFCD2,
            (a, b) => panic!("Unexpected door type: {:?} {}", a, b),
        };
        // TODO: Instead of using extra setup ASM to spawn the doors, it might be better to just rewrite
        // the room PLM list, to add the new door PLMs.
        let mut write_asm = |room_ptr: usize, x: usize, y: usize| {
            self.extra_setup_asm
                .entry(room_ptr)
                .or_insert(vec![])
                .extend(vec![
                    0x22,
                    0x80,
                    0xF3,
                    0x84, // JSL $84F380  (Spawn hard-coded PLM with room argument)
                    x as u8,
                    y as u8, // X and Y coordinates in 16x16 tiles
                    (plm_id & 0x00FF) as u8,
                    (plm_id >> 8) as u8,
                    state_index,
                    0x00, // PLM argument (index for door unlock state)
                ]);
            if let DoorType::Beam(beam) = locked_door.door_type {
                let gfx_base_addr = if door.direction == "right" || door.direction == "left" {
                    (beam as usize) * 0xC40
                } else {
                    (beam as usize) * 0xC40 + 0x620
                } + 0xEA8000;
                self.extra_setup_asm
                    .get_mut(&room_ptr)
                    .unwrap()
                    .extend(vec![
                        // LDA #beam_type
                        0xA9,
                        beam as u8,
                        0x00,
                        // LDX #gfx_base_addr
                        0xA2,
                        (gfx_base_addr & 0xFF) as u8,
                        (gfx_base_addr >> 8) as u8,
                        // JSL $84FCD8 (run `load_beam_tiles` in beam_doors.asm)
                        0x22,
                        0xD8,
                        0xFC,
                        0x84,
                    ]);
            }
        };
        write_asm(room.rom_address, x, y);
        if room.rom_address == 0x793FE && door.x == 5 && door.y == 2 {
            // Homing Geemer Room
            write_asm(room.twin_rom_address.unwrap(), x % 16, y % 16);
        }
        if room.rom_address == 0x7D646 && door.x == 1 && door.y == 2 {
            // East Pants Room
            write_asm(room.twin_rom_address.unwrap(), x % 16, y % 16 + 16);
        }
        if self.randomization.toilet_intersections.contains(&room_idx) {
            let toilet_pos = self.randomization.map.rooms[self.game_data.toilet_room_idx];
            let room_pos = self.randomization.map.rooms[room_idx];
            let rel_x = room_pos.0 as isize - toilet_pos.0 as isize;
            let rel_y = room_pos.1 as isize - toilet_pos.1 as isize;
            let new_x = x as isize + rel_x * 16;
            let new_y = y as isize + rel_y * 16;
            if new_x >= 0 && new_x < 16 && new_y >= 0 && new_y < 160 {
                write_asm(0x7D408, new_x as usize, new_y as usize);
            }
        }

        Ok(())
    }

    fn assign_locked_door_states(&mut self) {
        // PLM arguments used for gray door states (we reserve all of them even though not all are used)
        let reserved_state_indexes: HashSet<usize> = [
            0x2, 0x3, 0x4, 0x6, 0x7, 0x8, 0x9, 0xa, 0xb, 0x11, 0x12, 0x14, 0x15, 0x16, 0x17, 0x18,
            0x19, 0x1a, 0x1b, 0x1c, 0x24, 0x25, 0x2c, 0x2d, 0x2e, 0x2f, 0x31, 0x36, 0x37, 0x3e,
            0x40, 0x41, 0x42, 0x43, 0x46, 0x47, 0x48, 0x4f, 0x50, 0x59, 0x5a, 0x5b, 0x5d, 0x60,
            0x80, 0x81, 0x82, 0x83, 0x86, 0x87, 0x88, 0x89, 0x8a, 0x91, 0x93, 0x97, 0x9c, 0x9d,
            0x9e, 0x9f, 0xa0, 0xa1, 0xa2, 0xa3, 0xa4, 0xa5, 0xa6, 0xaa, 0xab, 0xac,
        ]
        .into_iter()
        .collect();
        let mut next_state_index: usize = 0;
        let mut state_idxs: Vec<usize> = vec![];

        for _door in &self.randomization.locked_door_data.locked_doors {
            while reserved_state_indexes.contains(&next_state_index) {
                next_state_index += 1;
            }
            state_idxs.push(next_state_index);
            next_state_index += 1;
        }
        self.locked_door_state_indices = state_idxs;
    }

    fn apply_locked_doors(&mut self) -> Result<()> {
        self.assign_locked_door_states();
        for (i, door) in self
            .randomization
            .locked_door_data
            .locked_doors
            .iter()
            .enumerate()
        {
            let mut door = *door;
            if door.door_type == DoorType::Gray {
                // Skipping gray doors since they are already handled elsewhere.
                // TODO: simplify things by just handling it here?
                continue;
            }
            self.apply_single_locked_door(door, self.locked_door_state_indices[i] as u8)?;
            if door.bidirectional {
                std::mem::swap(&mut door.src_ptr_pair, &mut door.dst_ptr_pair);
                self.apply_single_locked_door(door, self.locked_door_state_indices[i] as u8)?;
            }
        }
        Ok(())
    }

    fn apply_extra_setup_asm(&mut self) -> Result<()> {
        // remove unused pointer from Bomb Torizo room (Zebes ablaze state), to avoid misinterpreting it as an
        // extra setup ASM pointer.
        self.rom.write_u16(snes2pc(0x8f985f), 0x0000)?;

        let mut next_addr = snes2pc(0xB88200);

        for (&room_ptr, asm) in &self.extra_setup_asm {
            for (_, state_ptr) in get_room_state_ptrs(&self.rom, room_ptr)? {
                let mut asm = asm.clone();
                asm.push(0x60); // RTS
                self.rom.write_n(next_addr, &asm)?;
                self.rom
                    .write_u16(state_ptr + 16, (pc2snes(next_addr) & 0xFFFF) as isize)?;
                next_addr += asm.len();
            }
        }
        println!("extra setup ASM end: {:x}", next_addr);
        assert!(next_addr <= snes2pc(0xB8FFFF));

        Ok(())
    }

    fn write_walljump_item_graphics(&mut self) -> Result<()> {
        let f = 0xF;
        let frame_1: [[u8; 16]; 16] = [
            [0, 0, 0, f, f, f, f, f, f, f, 0, 0, 0, 0, 0, 0],
            [0, 0, 0, f, 4, 4, 5, 6, 6, f, f, f, f, 0, 0, 0],
            [0, 0, 0, f, 4, 5, 6, 6, f, f, 6, 4, f, 0, 0, 0],
            [0, 0, 0, f, 5, 6, 6, f, f, 6, 4, 5, f, 0, 0, 0],
            [0, 0, 0, f, 5, 6, f, f, 6, 4, 5, f, f, 0, 0, 0],
            [0, 0, 0, f, 6, 6, f, 6, 4, 5, 6, f, 0, 0, 0, 0],
            [0, 0, f, f, f, f, 6, f, 6, 5, f, 0, 0, 0, 0, 0],
            [0, 0, f, 5, 6, 6, f, 6, f, 6, f, 0, 0, 0, 0, 0],
            [0, 0, f, 4, 5, 6, f, 5, 6, f, f, 0, 0, 0, 0, 0],
            [0, 0, f, f, 6, 5, f, 6, f, f, 0, 0, 0, 0, 0, 0],
            [0, f, 6, f, f, 5, f, f, f, 6, f, 0, 0, 0, 0, 0],
            [f, f, 6, 6, f, f, f, 6, 4, 5, f, f, 0, 0, 0, 0],
            [f, 6, 6, 4, 6, f, 6, 6, 6, 6, 6, 6, f, f, 0, 0],
            [f, 6, 4, 4, 6, f, 5, 5, 5, 4, 4, 4, 5, 5, f, f],
            [f, 6, 5, 5, 6, f, f, f, 6, 6, 6, 6, 6, 6, 6, f],
            [f, f, f, f, f, 0, 0, 0, f, f, f, f, f, f, f, f],
        ];
        let frame_2 = frame_1.map(|row| {
            row.map(|x| match x {
                4 => 0xb,
                5 => 4,
                6 => 5,
                7 => 6,
                0xf => 7,
                y => y,
            })
        });
        let frames: [[[u8; 16]; 16]; 2] = [frame_1, frame_2];
        let mut addr = snes2pc(0x899100);
        for f in 0..2 {
            for tile_y in 0..2 {
                for tile_x in 0..2 {
                    let mut tile: [[u8; 8]; 8] = [[0; 8]; 8];
                    for y in 0..8 {
                        for x in 0..8 {
                            tile[y][x] = frames[f][tile_y * 8 + y][tile_x * 8 + x];
                        }
                    }
                    write_tile_4bpp(self.rom, addr, tile)?;
                    addr += 32;
                }
            }
        }
        Ok(())
    }

    fn apply_room_outline(&mut self, room_idx: usize, room_ptr: usize) -> Result<()> {
        let room = &self.game_data.room_geometry[room_idx];
        let room_x = self.rom.read_u8(room.rom_address + 2)?;
        let room_y = self.rom.read_u8(room.rom_address + 3)?;
        let area = self.map.area[room_idx];
        let mut asm: Vec<u8> = vec![];
        for y in 0..room.map.len() {
            for x in 0..room.map[0].len() {
                if room.map[y][x] == 0 && room_idx != self.game_data.toilet_room_idx {
                    continue;
                }
                let (offset, bitmask) =
                    xy_to_explored_bit_ptr(room_x + x as isize, room_y + y as isize);

                // Mark as partially revealed (which will persist after deaths/reloads):
                let addr = 0x2700 + (area as isize) * 0x100 + offset;
                asm.extend([0xAF, (addr & 0xFF) as u8, (addr >> 8) as u8, 0x70]); // LDA $70:{addr}
                asm.extend([0x09, bitmask, 0x00]); // ORA #{bitmask}
                asm.extend([0x8F, (addr & 0xFF) as u8, (addr >> 8) as u8, 0x70]);
                // STA $70:{addr}
            }
        }
        self.extra_setup_asm
            .entry(room_ptr)
            .or_insert(vec![])
            .extend(asm.clone());
        Ok(())
    }

    fn apply_all_room_outlines(&mut self) -> Result<()> {
        // Disable routine that marks tiles explored (used in vanilla game when entering boss rooms)
        // It's obsoleted by this more general "room outline" option.
        self.rom.write_u8(snes2pc(0x90A8A6), 0x60)?; // RTS

        for (room_idx, room) in self.game_data.room_geometry.iter().enumerate() {
            let room_ptr = room.rom_address;
            self.apply_room_outline(room_idx, room_ptr)?;
            if let Some(twin_rom_address) = room.twin_rom_address {
                self.apply_room_outline(room_idx, twin_rom_address)?;
            }
        }

        // For the Toilet, apply room outlines for the intersecting room(s) and vice versa:
        for &room_idx in &self.randomization.toilet_intersections {
            self.apply_room_outline(room_idx, 0x7D408)?;
            self.apply_room_outline(
                self.game_data.toilet_room_idx,
                self.game_data.room_geometry[room_idx].rom_address,
            )?;
        }
        Ok(())
    }

    fn apply_toilet_data(&mut self) -> Result<()> {
        let toilet_intersecting_room_ptr_addr = snes2pc(0xB5FE70);
        let toilet_rel_x_addr = snes2pc(0xB5FE72);
        let toilet_rel_y_addr = snes2pc(0xB5FE73);

        info!("Applying toilet data");
        if self.randomization.toilet_intersections.len() == 1 {
            let room_idx = self.randomization.toilet_intersections[0];
            let room_ptr = self.game_data.room_geometry[room_idx].rom_address;
            let room_pos = self.map.rooms[room_idx];
            let toilet_pos = self.map.rooms[self.game_data.toilet_room_idx];
            let rel_x = toilet_pos.0 as isize - room_pos.0 as isize;
            let rel_y = toilet_pos.1 as isize - room_pos.1 as isize;
            self.rom.write_u16(
                toilet_intersecting_room_ptr_addr,
                ((room_ptr & 0x7FFF) | 0x8000) as isize,
            )?;
            self.rom.write_u8(toilet_rel_x_addr, rel_x as u8 as isize)?;
            self.rom.write_u8(toilet_rel_y_addr, rel_y as u8 as isize)?;

            let intersection_state_ptr = get_room_state_ptrs(self.rom, room_ptr)?[0].1 | 0x70000;
            let mut intersection_plm_ptr =
                self.rom.read_u16(intersection_state_ptr + 20)? as usize | 0x70000;
            let mut toilet_plm_data: Vec<u8> = vec![];
            loop {
                let plm_type = self.rom.read_u16(intersection_plm_ptr)?;
                if plm_type == 0x0000 {
                    break;
                }
                if (plm_type >= 0xEED7 && plm_type <= 0xEFCF)
                    || (plm_type >= 0xF600 && plm_type <= 0xF608)
                {
                    // item PLM
                    let mut plm_x = self.rom.read_u8(intersection_plm_ptr + 2)?;
                    let mut plm_y = self.rom.read_u8(intersection_plm_ptr + 3)?;
                    let plm_var = self.rom.read_u16(intersection_plm_ptr + 4)?;

                    plm_x -= rel_x * 16;
                    plm_y -= rel_y * 16;
                    if plm_x >= 0 && plm_x < 16 && plm_y >= 0 && plm_y < 160 {
                        toilet_plm_data.extend([
                            (plm_type & 0xFF) as u8,
                            (plm_type >> 8) as u8,
                            plm_x as u8,
                            plm_y as u8,
                            (plm_var & 0xFF) as u8,
                            (plm_var >> 8) as u8,
                        ]);
                    }
                }
                intersection_plm_ptr += 6;
            }
            toilet_plm_data.extend([0x00, 0x00]);
            assert!(toilet_plm_data.len() <= 0x40);

            let toilet_state_ptr = 0x7D415;
            let toilet_plm_ptr = snes2pc(0x8FFE00);
            self.rom.write_n(toilet_plm_ptr, &toilet_plm_data)?;
            self.rom.write_u16(
                toilet_state_ptr + 20,
                (toilet_plm_ptr as isize & 0x7FFF) | 0x8000,
            )?;
        }
        Ok(())
    }

    fn write_beam_door_tiles(&mut self) -> Result<()> {
        // Beam doors are limited to at most one per room, and their graphics (8x8 and 16x16) are loaded dynamically
        // when entering the room. The 16x16 tilemaps stay constant while the underlying 8x8 tiles get updated for the
        // idle animation and door opening.
        use beam_doors_tiles::*;
        let beam_door_gfx_idx = 0x260; // 0x260 through 0x267
        let beam_palettes = vec![
            1, // Charge
            3, // Ice
            2, // Wave
            0, // Spazer
            1, // Plasma
        ];
        let free_space_addr = snes2pc(0xEA8000);
        let gfx_size = 0x620; // Size of graphics + tilemaps per combination of beam type and orientation

        // Tilemap (16x16 tiles) indexed by orientation (0=horizontal, 1=vertical), then beam (0..5):
        // each address points to data for four 16x16 tiles, half of which is standard door frame and half of which is beam stuff
        // These are ROM addresses in bank EA, giving the source for data which will get copied to 0x7EA720 thru 0x7EA740
        for beam_idx in 0..5 {
            let door_pal = 1 << 10;
            let flip_x = 0x4000;
            let flip_y = 0x8000;
            let beam_pal = beam_palettes[beam_idx] << 10;

            // horizontal (left-side) door:
            let tilemap_ptr = free_space_addr + beam_idx * 2 * gfx_size;

            // 16x16 tile 0 (top)
            self.rom
                .write_u16(tilemap_ptr + 0x00, 0x2340 | door_pal | flip_x)?; // door frame tile 0
            self.rom
                .write_u16(tilemap_ptr + 0x02, 0x2000 | beam_door_gfx_idx | door_pal)?; // beam door tile 0
            self.rom
                .write_u16(tilemap_ptr + 0x04, 0x2350 | door_pal | flip_x)?; // door frame tile 1
            self.rom.write_u16(
                tilemap_ptr + 0x06,
                0x2000 | (beam_door_gfx_idx + 1) | door_pal,
            )?; // beam door tile 1

            // 16x16 tile 1 (top middle):
            self.rom
                .write_u16(tilemap_ptr + 0x08, 0x2360 | door_pal | flip_x)?; // door frame tile 2
            self.rom.write_u16(
                tilemap_ptr + 0x0A,
                0x2000 | (beam_door_gfx_idx + 2) | beam_pal,
            )?; // beam door tile 2
            self.rom
                .write_u16(tilemap_ptr + 0x0C, 0x2370 | door_pal | flip_x)?; // door frame tile 3
            self.rom.write_u16(
                tilemap_ptr + 0x0E,
                0x2000 | (beam_door_gfx_idx + 3) | beam_pal,
            )?; // beam door tile 3

            // 16x16 tile 2 (bottom middle):
            self.rom
                .write_u16(tilemap_ptr + 0x10, 0x2370 | door_pal | flip_x | flip_y)?; // door frame tile 3 (vertical flip)
            self.rom.write_u16(
                tilemap_ptr + 0x12,
                0x2000 | (beam_door_gfx_idx + 4) | beam_pal,
            )?; // beam door tile 4
            self.rom
                .write_u16(tilemap_ptr + 0x14, 0x2360 | door_pal | flip_x | flip_y)?; // door frame tile 2 (vertical flip)
            self.rom.write_u16(
                tilemap_ptr + 0x16,
                0x2000 | (beam_door_gfx_idx + 5) | beam_pal,
            )?; // beam door tile 5

            // 16x16 tile 3 (bottom):
            self.rom
                .write_u16(tilemap_ptr + 0x18, 0x2350 | door_pal | flip_x | flip_y)?; // door frame tile 1 (vertical flip)
            self.rom.write_u16(
                tilemap_ptr + 0x1A,
                0x2000 | (beam_door_gfx_idx + 6) | door_pal,
            )?; // beam door tile 6
            self.rom
                .write_u16(tilemap_ptr + 0x1C, 0x2340 | door_pal | flip_x | flip_y)?; // door frame tile 0 (vertical flip)
            self.rom.write_u16(
                tilemap_ptr + 0x1E,
                0x2000 | (beam_door_gfx_idx + 7) | door_pal,
            )?; // beam door tile 7

            // vertical (top-side) door:
            let tilemap_ptr = free_space_addr + (beam_idx * 2 + 1) * gfx_size;

            // 16x16 tile 0 (left)
            self.rom
                .write_u16(tilemap_ptr + 0x00, 0x2347 | door_pal | flip_x | flip_y)?; // door frame tile 0 (horizontal flip)
            self.rom
                .write_u16(tilemap_ptr + 0x02, 0x2346 | door_pal | flip_x | flip_y)?; // door frame tile 1 (horizontal flip)
            self.rom
                .write_u16(tilemap_ptr + 0x04, 0x2000 | beam_door_gfx_idx | door_pal)?; // beam door tile 0
            self.rom.write_u16(
                tilemap_ptr + 0x06,
                0x2000 | (beam_door_gfx_idx + 1) | door_pal,
            )?; // beam door tile 1

            // 16x16 tile 1 (left middle):
            self.rom
                .write_u16(tilemap_ptr + 0x08, 0x2345 | door_pal | flip_x | flip_y)?; // door frame tile 2 (horizontal flip)
            self.rom
                .write_u16(tilemap_ptr + 0x0A, 0x2344 | door_pal | flip_x | flip_y)?; // door frame tile 3 (horizontal flip)
            self.rom.write_u16(
                tilemap_ptr + 0x0C,
                0x2000 | (beam_door_gfx_idx + 2) | beam_pal,
            )?; // beam door tile 2
            self.rom.write_u16(
                tilemap_ptr + 0x0E,
                0x2000 | (beam_door_gfx_idx + 3) | beam_pal,
            )?; // beam door tile 3

            // 16x16 tile 2 (right middle):
            self.rom
                .write_u16(tilemap_ptr + 0x10, 0x2344 | door_pal | flip_y)?; // door frame tile 3
            self.rom
                .write_u16(tilemap_ptr + 0x12, 0x2345 | door_pal | flip_y)?; // door frame tile 2
            self.rom.write_u16(
                tilemap_ptr + 0x14,
                0x2000 | (beam_door_gfx_idx + 4) | beam_pal,
            )?; // beam door tile 4
            self.rom.write_u16(
                tilemap_ptr + 0x16,
                0x2000 | (beam_door_gfx_idx + 5) | beam_pal,
            )?; // beam door tile 5

            // 16x16 tile 3 (right):
            self.rom
                .write_u16(tilemap_ptr + 0x18, 0x2346 | door_pal | flip_y)?; // door frame tile 1
            self.rom
                .write_u16(tilemap_ptr + 0x1A, 0x2347 | door_pal | flip_y)?; // door frame tile 0
            self.rom.write_u16(
                tilemap_ptr + 0x1C,
                0x2000 | (beam_door_gfx_idx + 6) | door_pal,
            )?; // beam door tile 6
            self.rom.write_u16(
                tilemap_ptr + 0x1E,
                0x2000 | (beam_door_gfx_idx + 7) | door_pal,
            )?; // beam door tile 7
        }

        // Idle beam door animation (8x8 tiles): 4 tiles per frame, 4 frame loop:
        // These get copied into VRAM at $2620-$2660:
        for beam_idx in 0..5 {
            // horizontal orientation:
            let gfx_ptr = free_space_addr + beam_idx * 2 * gfx_size + 0x420;
            for frame in 0..4 {
                for tile_idx in 0..4 {
                    let addr = gfx_ptr + frame * 0x80 + tile_idx * 0x20;
                    let tile = idle_beam_tiles[beam_idx][tile_idx][frame];
                    write_tile_4bpp(self.rom, addr, tile)?;
                }
            }

            // vertical orientation:
            let gfx_ptr = free_space_addr + (beam_idx * 2 + 1) * gfx_size + 0x420;
            for frame in 0..4 {
                for tile_idx in 0..4 {
                    let addr = gfx_ptr + frame * 0x80 + tile_idx * 0x20;
                    let tile = diagonal_flip_tile(idle_beam_tiles[beam_idx][tile_idx][frame]);
                    write_tile_4bpp(self.rom, addr, tile)?;
                }
            }
        }

        // Opening beam door animation (8x8 tiles): 8 tiles per frame, 3 frame animation:
        // These get copied into VRAM at $2600-$2680:
        for beam_idx in 0..5 {
            // horizontal orientation:
            let gfx_ptr = free_space_addr + beam_idx * 2 * gfx_size + 0x20;
            for frame in 0..4 {
                for tile_idx in 0..8 {
                    let addr = gfx_ptr + frame * 0x100 + tile_idx * 0x20;
                    let tile = opening_beam_tiles[beam_idx][tile_idx][frame];
                    write_tile_4bpp(self.rom, addr, tile)?;
                }
            }

            // vertical orientation:
            let gfx_ptr = free_space_addr + (beam_idx * 2 + 1) * gfx_size + 0x20;
            for frame in 0..4 {
                for tile_idx in 0..8 {
                    // horizontal orientation:
                    let addr = gfx_ptr + frame * 0x100 + tile_idx * 0x20;
                    let tile = diagonal_flip_tile(opening_beam_tiles[beam_idx][tile_idx][frame]);
                    write_tile_4bpp(self.rom, addr, tile)?;
                }
            }
        }

        Ok(())
    }
}

fn get_other_door_ptr_pair_map(map: &Map) -> HashMap<DoorPtrPair, DoorPtrPair> {
    let mut other_door_ptr_pair_map: HashMap<DoorPtrPair, DoorPtrPair> = HashMap::new();
    for (src_door_ptr_pair, dst_door_ptr_pair, _bidirectional) in &map.doors {
        other_door_ptr_pair_map.insert(src_door_ptr_pair.clone(), dst_door_ptr_pair.clone());
        other_door_ptr_pair_map.insert(dst_door_ptr_pair.clone(), src_door_ptr_pair.clone());
    }
    other_door_ptr_pair_map
}

pub fn make_rom(
    base_rom: &Rom,
    randomization: &Randomization,
    game_data: &GameData,
) -> Result<Rom> {
    let mut orig_rom = base_rom.clone();
    apply_orig_ips_patches(&mut orig_rom, randomization)?;

    // Remove solid wall that spawns in Tourian Escape Room 1 while coming through right door.
    // Note that this wall spawns in two ways: 1) as a normal PLM which spawns when entering through either door
    // (and which we remove in `remove_non_blue_doors`), and 2) as a door cap closing when coming in from the right
    // (removed here). Both of these have to be removed in order to successfully get rid of this wall.
    // (The change has to be applied to the original ROM before doors are reconnected based on the randomized map.)
    orig_rom.write_u8(snes2pc(0x83AA8F), 0x01)?; // Door direction = 0x01

    // Even though there is no door cap closing animation, we need to move the door cap X out of the way to the left,
    // otherwise corrupts the hazard marker PLM somehow:
    orig_rom.write_u8(snes2pc(0x83AA90), 0x1E)?; // Door cap X = 0x1E

    let mut rom = orig_rom.clone();
    let mut patcher = Patcher {
        orig_rom: &mut orig_rom,
        rom: &mut rom,
        randomization,
        game_data,
        map: &randomization.map,
        other_door_ptr_pair_map: get_other_door_ptr_pair_map(&randomization.map),
        extra_setup_asm: HashMap::new(),
        locked_door_state_indices: vec![],
        nothing_item_bitmask: [0; 0x40],
    };
    patcher.apply_ips_patches()?;
    patcher.place_items()?;
    patcher.set_start_location()?;
    patcher.set_starting_items()?;
    patcher.fix_save_stations()?;
    patcher.write_map_tilemaps()?;
    patcher.write_map_areas()?;
    patcher.make_map_revealed()?;
    patcher.write_beam_door_tiles()?;
    patcher.apply_locked_doors()?;
    patcher.apply_map_tile_patches()?;
    patcher.write_door_data()?;
    patcher.remove_non_blue_doors()?;
    if !randomization.difficulty.vanilla_map
        || randomization.difficulty.area_assignment == AreaAssignment::Random
    {
        patcher.use_area_based_music()?;
    }
    patcher.setup_door_specific_fx()?;
    if !randomization.difficulty.ultra_low_qol {
        patcher.setup_reload_cre()?;
    }
    patcher.fix_twin_rooms()?;
    patcher.fix_crateria_scrolling_sky()?;
    patcher.apply_title_screen_patches()?;
    patcher.customize_escape_timer()?;
    patcher.apply_miscellaneous_patches()?;
    patcher.apply_mother_brain_fight_patches()?;
    patcher.write_walljump_item_graphics()?;
    patcher.apply_seed_identifiers()?;
    patcher.apply_credits()?;
    if !randomization.difficulty.ultra_low_qol {
        patcher.apply_hazard_markers()?;
    }
    if randomization.difficulty.room_outline_revealed {
        patcher.apply_all_room_outlines()?;
    }
    patcher.apply_toilet_data()?;
    patcher.apply_extra_setup_asm()?;
    Ok(rom)
}<|MERGE_RESOLUTION|>--- conflicted
+++ resolved
@@ -12,11 +12,7 @@
 
 use crate::{
     customize::vanilla_music::override_music,
-<<<<<<< HEAD
-    game_data::{DoorPtr, DoorPtrPair, GameData, Item, Map, NodePtr, RoomGeometryDoor, RoomPtr},
     patch::glowpatch::parse_glowpatch,
-=======
->>>>>>> 95390bb8
     patch::map_tiles::{diagonal_flip_tile, VANILLA_ELEVATOR_TILE},
     randomize::{
         AreaAssignment, EtankRefill, LockedDoor, MotherBrainFight, Objective, Randomization,
